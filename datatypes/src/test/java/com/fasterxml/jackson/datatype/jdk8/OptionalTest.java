package com.fasterxml.jackson.datatype.jdk8;

import java.io.IOException;
import java.util.*;

import com.fasterxml.jackson.annotation.*;

import com.fasterxml.jackson.core.JsonGenerator;
import com.fasterxml.jackson.core.JsonParser;
import com.fasterxml.jackson.core.JsonProcessingException;
import com.fasterxml.jackson.core.type.TypeReference;

import com.fasterxml.jackson.databind.DeserializationContext;
import com.fasterxml.jackson.databind.ObjectMapper;
import com.fasterxml.jackson.databind.SerializerProvider;
import com.fasterxml.jackson.databind.annotation.JsonDeserialize;
import com.fasterxml.jackson.databind.annotation.JsonSerialize;
import com.fasterxml.jackson.databind.deser.std.StdScalarDeserializer;
import com.fasterxml.jackson.databind.ser.std.StdScalarSerializer;

public class OptionalTest extends ModuleTestBase
{
    private static final TypeReference<Optional<String>> OPTIONAL_STRING_TYPE = new TypeReference<Optional<String>>() {};
    private static final TypeReference<Optional<TestBean>> OPTIONAL_BEAN_TYPE = new TypeReference<Optional<TestBean>>() {};

    public static class TestBean
    {
        public int foo;
        public String bar;

        @JsonCreator
        public TestBean(@JsonProperty("foo") int foo, @JsonProperty("bar") String bar)
        {
            this.foo = foo;
            this.bar = bar;
        }

        @Override
        public boolean equals(Object obj)
        {
            if (obj.getClass() != getClass()) {
                return false;
            }
            TestBean castObj = (TestBean) obj;
            return castObj.foo == foo && Objects.equals(castObj.bar, bar);
        }

        @Override
        public int hashCode() {
            return foo ^ bar.hashCode();
        }
    }

    static class OptionalStringBean {
        public Optional<String> value;

        public OptionalStringBean() { }
        OptionalStringBean(String str) {
            value = Optional.ofNullable(str);
        }
    }

    // [datatype-jdk8#4]
    static class Issue4Entity {
        private final Optional<String> data;
 
        @JsonCreator
        public Issue4Entity(@JsonProperty("data") Optional<String> data) {
            this.data = Objects.requireNonNull(data, "data");
        }
 
        @JsonProperty ("data")
        public Optional<String> data() {
            return data;
        }

        @Override
        public boolean equals(Object o) {
            if (this == o) return true;
            if (o == null || getClass() != o.getClass()) {
                return false;
            }
            Issue4Entity entity = (Issue4Entity) o;
            return data.equals(entity.data);
        }
    }

    static class CaseChangingStringWrapper {
        @JsonSerialize(contentUsing=UpperCasingSerializer.class)
        @JsonDeserialize(contentUsing=LowerCasingDeserializer.class)
        public Optional<String> value;

        CaseChangingStringWrapper() { }
        public CaseChangingStringWrapper(String s) { value = Optional.ofNullable(s); }
    }

    @SuppressWarnings("serial")
    public static class UpperCasingSerializer extends StdScalarSerializer<String>
    {
        public UpperCasingSerializer() { super(String.class); }

        @Override
        public void serialize(String value, JsonGenerator gen,
                SerializerProvider provider) throws IOException {
            gen.writeString(value.toUpperCase());
        }
    }

    @SuppressWarnings("serial")
    public static class LowerCasingDeserializer extends StdScalarDeserializer<String>
    {
        public LowerCasingDeserializer() { super(String.class); }

        @Override
        public String deserialize(JsonParser p, DeserializationContext ctxt)
                throws IOException, JsonProcessingException {
            return p.getText().toLowerCase();
        }
    }

    private ObjectMapper MAPPER;

    @Override
    protected void setUp() throws Exception
    {
        super.setUp();
        MAPPER = mapperWithModule();
    }

    /*
    /**********************************************************
    /* Test methods
    /**********************************************************
     */

    public void testStringAbsent() throws Exception
    {
        assertFalse(roundtrip(Optional.empty(), OPTIONAL_STRING_TYPE).isPresent());
    }

    public void testStringPresent() throws Exception
    {
        assertEquals("test", roundtrip(Optional.of("test"), OPTIONAL_STRING_TYPE).get());
    }

    public void testBeanAbsent() throws Exception
    {
        assertFalse(roundtrip(Optional.empty(), OPTIONAL_BEAN_TYPE).isPresent());
    }

    public void testBeanPresent() throws Exception
    {
        final TestBean bean = new TestBean(Integer.MAX_VALUE, "woopwoopwoopwoopwoop");
        assertEquals(bean, roundtrip(Optional.of(bean), OPTIONAL_BEAN_TYPE).get());
    }

    // [issue#4]
    public void testBeanWithCreator() throws Exception
    {
        final Issue4Entity emptyEntity = new Issue4Entity(Optional.empty());
        final String json = MAPPER.writeValueAsString(emptyEntity);
        
        final Issue4Entity deserialisedEntity = MAPPER.readValue(json, Issue4Entity.class);
        if (!deserialisedEntity.equals(emptyEntity)) {
            throw new IOException("Entities not equal");
        }
    }
    
    // [issue#4]
    public void testOptionalStringInBean() throws Exception
    {
        OptionalStringBean bean = MAPPER.readValue("{\"value\":\"xyz\"}", OptionalStringBean.class);
        assertNotNull(bean.value);
        assertEquals("xyz", bean.value.get());
    }

    // To support [datatype-jdk8#8]
    public void testExcludeIfOptionalAbsent() throws Exception
    {
        ObjectMapper mapper = mapperWithModule()
                .setSerializationInclusion(JsonInclude.Include.NON_NULL);
        assertEquals(aposToQuotes("{'value':'foo'}"),
                mapper.writeValueAsString(new OptionalStringBean("foo")));
        // absent is not strictly null so
        assertEquals(aposToQuotes("{'value':null}"),
                mapper.writeValueAsString(new OptionalStringBean(null)));

        // however:
        mapper = mapperWithModule()
                .setSerializationInclusion(JsonInclude.Include.NON_ABSENT);
        assertEquals(aposToQuotes("{'value':'foo'}"),
                mapper.writeValueAsString(new OptionalStringBean("foo")));
        assertEquals(aposToQuotes("{}"),
                mapper.writeValueAsString(new OptionalStringBean(null)));
    }

<<<<<<< HEAD
    public void testExcludeIfOptionalLongAbsent() throws Exception
    {
        ObjectMapper mapper = mapperWithModule()
                .setSerializationInclusion(JsonInclude.Include.NON_NULL);
        assertEquals(aposToQuotes("{'value':123}"),
                mapper.writeValueAsString(new OptionalLongBean(123L)));
        // absent is not strictly null so
        assertEquals(aposToQuotes("{'value':null}"),
                mapper.writeValueAsString(new OptionalLongBean()));

        // however:
        mapper = mapperWithModule()
                .setSerializationInclusion(JsonInclude.Include.NON_ABSENT);
        assertEquals(aposToQuotes("{'value':456}"),
                mapper.writeValueAsString(new OptionalLongBean(456L)));
        assertEquals(aposToQuotes("{}"),
                mapper.writeValueAsString(new OptionalLongBean()));
=======
    // for [datatype-jdk8#23]
    public void testBoolean() throws Exception
    {
        // First, serialization
        String json = MAPPER.writeValueAsString(new BooleanBean(true));
        assertEquals(aposToQuotes("{'value':true}"), json);
        json = MAPPER.writeValueAsString(new BooleanBean());
        assertEquals(aposToQuotes("{'value':null}"), json);
        json = MAPPER.writeValueAsString(new BooleanBean(null));
        assertEquals(aposToQuotes("{'value':null}"), json);

        // then deser
        BooleanBean b = MAPPER.readValue(aposToQuotes("{'value':null}"), BooleanBean.class);
        assertNotNull(b.value);
        assertFalse(b.value.isPresent());

        b = MAPPER.readValue(aposToQuotes("{'value':false}"), BooleanBean.class);
        assertNotNull(b.value);
        assertTrue(b.value.isPresent());
        assertFalse(b.value.get().booleanValue());

        b = MAPPER.readValue(aposToQuotes("{'value':true}"), BooleanBean.class);
        assertNotNull(b.value);
        assertTrue(b.value.isPresent());
        assertTrue(b.value.get().booleanValue());

        // and looks like a special, somewhat non-conforming case is what a user had
        // issues with
        b = MAPPER.readValue(aposToQuotes("{'value':''}"), BooleanBean.class);
        assertNotNull(b.value);
        assertFalse(b.value.isPresent());
>>>>>>> 178ea2e9
    }

    public void testWithCustomDeserializer() throws Exception
    {
        CaseChangingStringWrapper w = MAPPER.readValue(aposToQuotes("{'value':'FoobaR'}"),
                CaseChangingStringWrapper.class);
        assertEquals("foobar", w.value.get());
    }

    public void testCustomSerializer() throws Exception
    {
        final String VALUE = "fooBAR";
        String json = MAPPER.writeValueAsString(new CaseChangingStringWrapper(VALUE));
        assertEquals(json, aposToQuotes("{'value':'FOOBAR'}"));
    }

    /*
    /**********************************************************
    /* Helper methods
    /**********************************************************
     */

    private <T> Optional<T> roundtrip(Optional<T> obj, TypeReference<Optional<T>> type) throws IOException
    {
        return MAPPER.readValue(MAPPER.writeValueAsBytes(obj), type);
    }
}<|MERGE_RESOLUTION|>--- conflicted
+++ resolved
@@ -194,59 +194,6 @@
                 mapper.writeValueAsString(new OptionalStringBean(null)));
     }
 
-<<<<<<< HEAD
-    public void testExcludeIfOptionalLongAbsent() throws Exception
-    {
-        ObjectMapper mapper = mapperWithModule()
-                .setSerializationInclusion(JsonInclude.Include.NON_NULL);
-        assertEquals(aposToQuotes("{'value':123}"),
-                mapper.writeValueAsString(new OptionalLongBean(123L)));
-        // absent is not strictly null so
-        assertEquals(aposToQuotes("{'value':null}"),
-                mapper.writeValueAsString(new OptionalLongBean()));
-
-        // however:
-        mapper = mapperWithModule()
-                .setSerializationInclusion(JsonInclude.Include.NON_ABSENT);
-        assertEquals(aposToQuotes("{'value':456}"),
-                mapper.writeValueAsString(new OptionalLongBean(456L)));
-        assertEquals(aposToQuotes("{}"),
-                mapper.writeValueAsString(new OptionalLongBean()));
-=======
-    // for [datatype-jdk8#23]
-    public void testBoolean() throws Exception
-    {
-        // First, serialization
-        String json = MAPPER.writeValueAsString(new BooleanBean(true));
-        assertEquals(aposToQuotes("{'value':true}"), json);
-        json = MAPPER.writeValueAsString(new BooleanBean());
-        assertEquals(aposToQuotes("{'value':null}"), json);
-        json = MAPPER.writeValueAsString(new BooleanBean(null));
-        assertEquals(aposToQuotes("{'value':null}"), json);
-
-        // then deser
-        BooleanBean b = MAPPER.readValue(aposToQuotes("{'value':null}"), BooleanBean.class);
-        assertNotNull(b.value);
-        assertFalse(b.value.isPresent());
-
-        b = MAPPER.readValue(aposToQuotes("{'value':false}"), BooleanBean.class);
-        assertNotNull(b.value);
-        assertTrue(b.value.isPresent());
-        assertFalse(b.value.get().booleanValue());
-
-        b = MAPPER.readValue(aposToQuotes("{'value':true}"), BooleanBean.class);
-        assertNotNull(b.value);
-        assertTrue(b.value.isPresent());
-        assertTrue(b.value.get().booleanValue());
-
-        // and looks like a special, somewhat non-conforming case is what a user had
-        // issues with
-        b = MAPPER.readValue(aposToQuotes("{'value':''}"), BooleanBean.class);
-        assertNotNull(b.value);
-        assertFalse(b.value.isPresent());
->>>>>>> 178ea2e9
-    }
-
     public void testWithCustomDeserializer() throws Exception
     {
         CaseChangingStringWrapper w = MAPPER.readValue(aposToQuotes("{'value':'FoobaR'}"),
