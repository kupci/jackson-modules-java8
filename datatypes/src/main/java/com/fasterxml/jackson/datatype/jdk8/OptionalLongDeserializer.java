--- conflicted
+++ resolved
@@ -24,10 +24,6 @@
 
     @Override
     public OptionalLong deserialize(JsonParser p, DeserializationContext ctxt) throws IOException {
-<<<<<<< HEAD
-        return OptionalLong.of(p.getLongValue());
-=======
         return OptionalLong.of(p.getValueAsLong());
->>>>>>> 178ea2e9
     }
 }