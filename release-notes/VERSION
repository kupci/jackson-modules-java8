Project: jackson-modules-java8
Modules:
  jackson-module-parameter-names
  jackson-datatype-jdk8
  jackson-datatype-jsr310

------------------------------------------------------------------------
=== Releases ===
------------------------------------------------------------------------

<<<<<<< HEAD
3.0.0 (not yet released)

#68: Parsing of `ZoneId` should respect `ALLOW_COERCION_OF_SCALARS`
  wrt empty String
- Deprecate "paramater names" and "datatypes" modules as functionality
  now included directly in `jackson-databind`
- Remove legacy `JSR310Module`

2.9.6 (not yet released)
=======
2.9.6 (12-Jun-2018)
>>>>>>> bf2e8dc6

#65: Use `DeserializationContext.handleWeirdXxxValue()` for datetime deserializers
 (contributed by Semyon L)
#67: `ParameterNamesModule` does not deserialize with a single parameter
   constructor when using `SnakeCase` `PropertyNamingStrategy`
 (reported by Sonny G)

2.9.5 (26-Mar-2018)

#98: `OffsetDateTime` with `@JsonFormat(without=...)` doesn't seem to work
 (reported by ayush-veem@github)

2.9.4 (24-Jan-2018)

No changes since 2.9.3

2.9.3 (09-Dec-2017)

#46: Double array serialization of `LocalDate` stored as an object with
  wrapper object typing enabled
 (reported by unintended@github)
- Improve error reporting for `LocalDateTime`, `LocalTime`, `OffsetTime` for
  timestamp input (JSON integer value)

2.9.2 (14-Oct-2017)
2.9.1 (07-Sep-2017)

No changes since 2.9.0

2.9.0 (30-Jul-2017)

#3: (datatype) Add Serialization Support for Streams
 (contributed by Julien B)
#20: (datetime) Allow `LocalDate` to be serialized/deserialized as number (epoch day)
 (contributed by João C)
#21: (datetime) `DeserializationFeature.UNWRAP_SINGLE_VALUE_ARRAYS` not respected
 (contributed by JP Moresmau)

2.8.10 (not yet released)

#33: `Jdk8Serializer.findReferenceSerializer()` leads to `StackOverflowError` in 2.8.9
 (reported by Mikko T)

2.8.9 (12-Jun-2017)

No changes since 2.8.8

2.8.8 (05-Apr-2017)

#13: (datatype) `configureAbsentsAsNulls` not working for primitive optionals
  like `OptionalInt`
 (reported by Louis-Rémi P)
#15: (datatype) Optional<Long> and OptionalLong deserialization are not consistent
  when deserializing from String
 (reported by Louis-Rémi P)
#17: (datatype) Cached `Optional` serializer does not apply annotations for POJO properties
 (reported by codicusmaximus@github)
#18: (datetime) `InstantDeserializer` is not working with offset of zero `+00:00` and `+00`
 (contributed by kevinjom@github)

2.8.7 (21-Feb-2017)
2.8.6 (12-Jan-2017)

No changes since 2.8.5

2.8.5 (14-Nov-2016)

The very first release from this repository!

#89: If the JsonFormat pattern is all numeric, the `InstantDeserializer` will
  do the wrong thing
 (reported, contributed fix, by ubik2@github)<|MERGE_RESOLUTION|>--- conflicted
+++ resolved
@@ -8,7 +8,6 @@
 === Releases ===
 ------------------------------------------------------------------------
 
-<<<<<<< HEAD
 3.0.0 (not yet released)
 
 #68: Parsing of `ZoneId` should respect `ALLOW_COERCION_OF_SCALARS`
@@ -17,10 +16,7 @@
   now included directly in `jackson-databind`
 - Remove legacy `JSR310Module`
 
-2.9.6 (not yet released)
-=======
 2.9.6 (12-Jun-2018)
->>>>>>> bf2e8dc6
 
 #65: Use `DeserializationContext.handleWeirdXxxValue()` for datetime deserializers
  (contributed by Semyon L)
