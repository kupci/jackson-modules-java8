--- conflicted
+++ resolved
@@ -8,18 +8,16 @@
 === Releases ===
 ------------------------------------------------------------------------
 
-<<<<<<< HEAD
 3.0.0 (not yet released)
 
 - Deprecate "paramater names" and "datatypes" modules as functionality
   now included directly in `jackson-databind`
-=======
+
 2.9.3 (08-Dec-2017)
 
 #46: Double array serialization of `LocalDate` stored as an object with
   wrapper object typing enabled
  (reported by unintended@github)
->>>>>>> 9e07aa05
 
 2.9.2 (14-Oct-2017)
 2.9.1 (07-Sep-2017)
