--- conflicted
+++ resolved
@@ -8,7 +8,6 @@
 === Releases ===
 ------------------------------------------------------------------------
 
-<<<<<<< HEAD
 2.9.0 (not yet released)
 
 #3: (datatype) Add Serialization Support for Streams
@@ -17,7 +16,7 @@
  (contributed by João C)
 #21: (datetime) `DeserializationFeature.UNWRAP_SINGLE_VALUE_ARRAYS` not respected
  (contributed by JP Moresmau)
-=======
+
 2.8.10 (not yet released)
 
 #33: `Jdk8Serializer.findReferenceSerializer()` leads to `StackOverflowError` in 2.8.9
@@ -26,7 +25,6 @@
 2.8.9 (12-Jun-2017)
 
 No changes since 2.8.8
->>>>>>> acdfda55
 
 2.8.8 (05-Apr-2017)
 
