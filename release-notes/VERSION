--- conflicted
+++ resolved
@@ -8,7 +8,6 @@
 === Releases ===
 ------------------------------------------------------------------------
 
-<<<<<<< HEAD
 2.9.0 (not yet released)
 
 #3: (datatype) Add Serialization Support for Streams
@@ -18,20 +17,17 @@
 #21: (datetime) `DeserializationFeature.UNWRAP_SINGLE_VALUE_ARRAYS` not respected
  (contributed by JP Moresmau)
 
-2.8.8 (not yet released)
-=======
 2.8.8 (05-Apr-2017)
->>>>>>> dcade9a2
 
-#13: (datatypes) `configureAbsentsAsNulls` not working for primitive optionals
+#13: (datatype) `configureAbsentsAsNulls` not working for primitive optionals
   like `OptionalInt`
  (reported by Louis-Rémi P)
-#15: (datatypes) Optional<Long> and OptionalLong deserialization are not consistent
+#15: (datatype) Optional<Long> and OptionalLong deserialization are not consistent
   when deserializing from String
  (reported by Louis-Rémi P)
-#17: (datatypes) Cached `Optional` serializer does not apply annotations for POJO properties
+#17: (datatype) Cached `Optional` serializer does not apply annotations for POJO properties
  (reported by codicusmaximus@github)
-#18: (datatypes) `InstantDeserializer` is not working with offset of zero `+00:00` and `+00`
+#18: (datetime) `InstantDeserializer` is not working with offset of zero `+00:00` and `+00`
  (contributed by kevinjom@github)
 
 2.8.7 (21-Feb-2017)
