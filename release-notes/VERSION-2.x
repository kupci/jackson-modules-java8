Project: jackson-modules-java8
Modules:
  jackson-module-parameter-names
  jackson-datatype-jdk8
  jackson-datatype-jsr310

------------------------------------------------------------------------
=== Releases ===
------------------------------------------------------------------------

<<<<<<< HEAD
2.11.0 (not yet released)

#58: Should not parse `LocalDate`s from number (timestamp), or at least
  should have an option preventing
 (reported by Bill O'N, fixed by Mike [kupci@github])
#128: Timestamp keys from `ZonedDateTime`
 (reported by Michał Ż, fixed by Vetle L-R)
#138: Prevent deserialization of "" as `null` for `Duration`, `Instant`, `LocalTime`, `OffsetTime`
   and `YearMonth` in "strict" (non-lenient) mode
 (contributed by Mike [kupci@github])
#148: Allow strict `LocalDate` parsing
 (requested by by Arturas G, fix contributed by Samantha W)
- (datetime) Add explicit `ZoneId` serializer to force use of `ZoneId` as Type Id, and
  not inaccessible subtype (`ZoneRegion`): this to avoid JDK9+ Module Access problem
=======
2.10.2 (05-Jan-2020)

No changes since 2.10.1
>>>>>>> ae6b8e07

2.10.1 (09-Nov-2019)

#127: ZonedDateTime in map keys ignores option to write Zone IDs
 (reported by Michał Ż, fixed by Vetle L-R)

2.10.0 (26-Sep-2019)

#51: `YearKeyDeserializer` doesn't work with non-padded year values
 (reported by sladkoff@github; fix contributed by Mike [kupci@github])
#69: `ZonedDateTime` for times before the epoch do not serialize correctly
 (fixed by Mike [kupci@github])
#75: (datetime) Use `SerializationFeature.WRITE_DURATIONS_AS_TIMESTAMPS` for configuring
 `Duration` serialization
 (suggested by Kezhu W)
#80: Feature request: Support case-insensitive `LocalDate` formats
   (MapperFeature.ACCEPT_CASE_INSENSITIVE_VALUES)
 (contributed by Craig P)
#82: (datetime) Typo in YearMothKeyDeserializer class name
#105: `LocalTime` should generate "time" schema instead of "date-time"
 (suggested by jaisonpjohn@github)
#114: Prevent deserialization of "" as `null` for `LocalDate`, `LocalDateTime`
  in "strict" (non-lenient) mode
 (suggested by beytun@github, implemented by Mike [kupci@github])
#121: Array representation of `MonthDay` can not be deserialized
- Add JDK9+ `module-info.class` with Moditect plugin
#126: Change auto-registration in 2.10 to provide "new" (JavaTimeModule) instead of legacy module
#129: Support `lenient` setting with `LocalDateDeserializer`
 (suggested by esHack@github)

2.9.10 (21-Sep-2019)
2.9.9 (16-May-2019)

No changes since 2.9.8

2.9.8 (15-Dec-2018)

#90 (datetime): Performance issue with malicious `BigDecimal` input,
   `InstantDeserializer`, `DurationDeserializer`
 (reported by Andriy P, fix contributed by Todd J)

2.9.7 (19-Sep-2018)

#78: Year deserialization ignores `@JsonFormat` pattern
 (reported, fixed by Adrian P)

2.9.6 (12-Jun-2018)

#65: Use `DeserializationContext.handleWeirdXxxValue()` for datetime deserializers
 (contributed by Semyon L)
#67: `ParameterNamesModule` does not deserialize with a single parameter
   constructor when using `SnakeCase` `PropertyNamingStrategy`
 (reported by Sonny G)

2.9.5 (26-Mar-2018)

#98: `OffsetDateTime` with `@JsonFormat(without=...)` doesn't seem to work
 (reported by ayush-veem@github)

2.9.4 (24-Jan-2018)

No changes since 2.9.3

2.9.3 (09-Dec-2017)

#46: Double array serialization of `LocalDate` stored as an object with
  wrapper object typing enabled
 (reported by unintended@github)
- Improve error reporting for `LocalDateTime`, `LocalTime`, `OffsetTime` for
  timestamp input (JSON integer value)

2.9.2 (14-Oct-2017)
2.9.1 (07-Sep-2017)

No changes since 2.9.0

2.9.0 (30-Jul-2017)

#3: (datatype) Add Serialization Support for Streams
 (contributed by Julien B)
#20: (datetime) Allow `LocalDate` to be serialized/deserialized as number (epoch day)
 (contributed by João C)
#21: (datetime) `DeserializationFeature.UNWRAP_SINGLE_VALUE_ARRAYS` not respected
 (contributed by JP Moresmau)

2.8.10 (not yet released)

#33: `Jdk8Serializer.findReferenceSerializer()` leads to `StackOverflowError` in 2.8.9
 (reported by Mikko T)

2.8.9 (12-Jun-2017)

No changes since 2.8.8

2.8.8 (05-Apr-2017)

#13: (datatype) `configureAbsentsAsNulls` not working for primitive optionals
  like `OptionalInt`
 (reported by Louis-Rémi P)
#15: (datatype) Optional<Long> and OptionalLong deserialization are not consistent
  when deserializing from String
 (reported by Louis-Rémi P)
#17: (datatype) Cached `Optional` serializer does not apply annotations for POJO properties
 (reported by codicusmaximus@github)
#18: (datetime) `InstantDeserializer` is not working with offset of zero `+00:00` and `+00`
 (contributed by kevinjom@github)

2.8.7 (21-Feb-2017)
2.8.6 (12-Jan-2017)

No changes since 2.8.5

2.8.5 (14-Nov-2016)

The very first release from this repository!

#89: If the JsonFormat pattern is all numeric, the `InstantDeserializer` will
  do the wrong thing
 (reported, contributed fix, by ubik2@github)<|MERGE_RESOLUTION|>--- conflicted
+++ resolved
@@ -8,7 +8,6 @@
 === Releases ===
 ------------------------------------------------------------------------
 
-<<<<<<< HEAD
 2.11.0 (not yet released)
 
 #58: Should not parse `LocalDate`s from number (timestamp), or at least
@@ -23,11 +22,10 @@
  (requested by by Arturas G, fix contributed by Samantha W)
 - (datetime) Add explicit `ZoneId` serializer to force use of `ZoneId` as Type Id, and
   not inaccessible subtype (`ZoneRegion`): this to avoid JDK9+ Module Access problem
-=======
+
 2.10.2 (05-Jan-2020)
 
 No changes since 2.10.1
->>>>>>> ae6b8e07
 
 2.10.1 (09-Nov-2019)
 
