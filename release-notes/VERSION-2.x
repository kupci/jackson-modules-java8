--- conflicted
+++ resolved
@@ -8,7 +8,6 @@
 === Releases ===
 ------------------------------------------------------------------------
 
-<<<<<<< HEAD
 2.10.0 (not yet released)
 
 #75: (datetime) Use `SerializationFeature.WRITE_DURATIONS_AS_TIMESTAMPS` for configuring
@@ -16,11 +15,10 @@
  (suggested by Kezhu W)
 #82: (datetime) Typo in YearMothKeyDeserializer class name
 - Add JDK9+ `module-info.class` with Moditect plugin
-=======
+
 2.9.9 (16-May-2019)
 
 No changes since 2.9.8
->>>>>>> 358acac0
 
 2.9.8 (15-Dec-2018)
 
