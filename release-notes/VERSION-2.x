--- conflicted
+++ resolved
@@ -8,7 +8,6 @@
 === Releases ===
 ------------------------------------------------------------------------
 
-<<<<<<< HEAD
 2.11.0 (not yet released)
 
 #58: Should not parse `LocalDate`s from number (timestamp), or at least
@@ -22,10 +21,7 @@
 #148: Allow strict `LocalDate` parsing
  (requested by by Arturas G, fix contributed by Samantha W)
 
-2.10.1 (not yet released)
-=======
 2.10.1 (09-Nov-2019)
->>>>>>> 88b7996c
 
 #127: ZonedDateTime in map keys ignores option to write Zone IDs
  (reported by Michał Ż, fixed by Vetle L-R)
