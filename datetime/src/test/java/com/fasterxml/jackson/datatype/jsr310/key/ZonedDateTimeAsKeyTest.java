--- conflicted
+++ resolved
@@ -77,11 +77,7 @@
 
     @Test
     public void testSerializationToInstantWithNanos() throws Exception {
-<<<<<<< HEAD
-        String value = newMapperBuilder().enable(SerializationFeature.WRITE_DATE_KEYS_AS_TIMESTAMPS).build()
-=======
         String value = mapperBuilder().enable(SerializationFeature.WRITE_DATE_KEYS_AS_TIMESTAMPS).build()
->>>>>>> 5a0ad70e
             .writerFor(TYPE_REF).writeValueAsString(asMap(DATE_TIME_1, "test"));
         Assert.assertEquals("Value is incorrect",
             mapAsString(String.valueOf(DATE_TIME_1.toEpochSecond()) + '.' + DATE_TIME_1.getNano(), "test"), value);
@@ -89,11 +85,7 @@
 
     @Test
     public void testSerializationToInstantWithoutNanos() throws Exception {
-<<<<<<< HEAD
-        String value = newMapperBuilder().enable(SerializationFeature.WRITE_DATE_KEYS_AS_TIMESTAMPS)
-=======
         String value = mapperBuilder().enable(SerializationFeature.WRITE_DATE_KEYS_AS_TIMESTAMPS)
->>>>>>> 5a0ad70e
             .disable(SerializationFeature.WRITE_DATE_TIMESTAMPS_AS_NANOSECONDS).build()
             .writerFor(TYPE_REF).writeValueAsString(asMap(DATE_TIME_1, "test"));
         Assert.assertEquals("Value is incorrect",
