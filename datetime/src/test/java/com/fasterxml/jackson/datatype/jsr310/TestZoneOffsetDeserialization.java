package com.fasterxml.jackson.datatype.jsr310;

import java.io.IOException;
import java.time.ZoneOffset;

import org.junit.Test;

import com.fasterxml.jackson.databind.DeserializationFeature;
import com.fasterxml.jackson.databind.JsonMappingException;
import com.fasterxml.jackson.databind.ObjectReader;
import com.fasterxml.jackson.databind.exc.MismatchedInputException;

import static org.junit.Assert.assertEquals;
import static org.junit.Assert.assertNull;
import static org.junit.Assert.fail;

public class TestZoneOffsetDeserialization extends ModuleTestBase
{
    private final ObjectReader READER = newMapper().readerFor(ZoneOffset.class);

    @Test
    public void testDeserializationAsString01() throws Exception
    {
        expectSuccess(ZoneOffset.of("+0300"), "'+0300'");
    }

    @Test
    public void testBadDeserializationAsString01() throws Throwable
    {
        try {
            READER.readValue("\"notazonedoffset\"");
            fail("expected MismatchedInputException");
        } catch (MismatchedInputException e) {
            verifyException(e, "Invalid ID for ZoneOffset");
        }
    }

    @Test
    public void testDeserializationAsArrayDisabled() throws Throwable
    {
        try {
            READER.readValue("[\"+0300\"]");
            fail("expected MismatchedInputException");
        } catch (MismatchedInputException e) {
            verifyException(e, "Cannot deserialize");
            verifyException(e, "out of START_ARRAY");
        }
    }

    @Test
    public void testDeserializationAsEmptyArrayDisabled() throws Throwable
    {
        try {
<<<<<<< HEAD
            read("[]");
    	        fail("expected MismatchedInputException");
        } catch (MismatchedInputException e) {
            // OK
        }
        try {
            /* String json =*/ READER
    		        .with(DeserializationFeature.UNWRAP_SINGLE_VALUE_ARRAYS)
    		        .readValue("[]");
            fail("expected JsonMappingException");
        } catch (JsonMappingException e) {
           // OK
=======
            READER.readValue("[]");
            fail("expected MismatchedInputException");
        } catch (MismatchedInputException e) {
            verifyException(e, "Cannot deserialize");
            verifyException(e, "out of START_ARRAY");
        }
        try {
            mapperBuilder()
        			.configure(DeserializationFeature.UNWRAP_SINGLE_VALUE_ARRAYS, true)
        			.build()
        			.readerFor(ZoneOffset.class).readValue("[]");
    		    fail("expected JsonMappingException");
        } catch (JsonMappingException e) {
            verifyException(e, "Unexpected token (END_ARRAY)");
>>>>>>> 115b43f5
        }
    }

    @Test
    public void testDeserializationAsArrayEnabled() throws Throwable
    {
<<<<<<< HEAD
        ZoneOffset value = READER
                .with(DeserializationFeature.UNWRAP_SINGLE_VALUE_ARRAYS)
    			.readValue(aposToQuotes("['+0300']"));
=======
        ZoneOffset value = mapperBuilder()
    			.configure(DeserializationFeature.UNWRAP_SINGLE_VALUE_ARRAYS, true)
    			.build()
    			.readerFor(ZoneOffset.class).readValue("[\"+0300\"]");
>>>>>>> 115b43f5
        expect(ZoneOffset.of("+0300"), value);
    }

    @Test
    public void testDeserializationAsEmptyArrayEnabled() throws Throwable
    {
<<<<<<< HEAD
        ZoneOffset value = READER
    			.with(DeserializationFeature.UNWRAP_SINGLE_VALUE_ARRAYS,
    			        DeserializationFeature.ACCEPT_EMPTY_ARRAY_AS_NULL_OBJECT)
    			.readValue("[]");
=======
        ZoneOffset value = mapperBuilder()
    			.configure(DeserializationFeature.UNWRAP_SINGLE_VALUE_ARRAYS, true)
    			.configure(DeserializationFeature.ACCEPT_EMPTY_ARRAY_AS_NULL_OBJECT, true)
    			.build()
    			.readerFor(ZoneOffset.class).readValue("[]");
>>>>>>> 115b43f5
        assertNull(value);
    }

    private void expectSuccess(Object exp, String json) throws IOException {
<<<<<<< HEAD
        final ZoneOffset value = read(json);
        expect(exp, value);
    }

    private ZoneOffset read(final String json) throws IOException {
        return READER.readValue(aposToQuotes(json));
    }

=======
        final ZoneOffset value = READER.readValue(aposToQuotes(json));
        expect(exp, value);
    }

>>>>>>> 115b43f5
    private static void expect(Object exp, Object value) {
        assertEquals("The value is not correct.", exp,  value);
    }
}<|MERGE_RESOLUTION|>--- conflicted
+++ resolved
@@ -51,20 +51,6 @@
     public void testDeserializationAsEmptyArrayDisabled() throws Throwable
     {
         try {
-<<<<<<< HEAD
-            read("[]");
-    	        fail("expected MismatchedInputException");
-        } catch (MismatchedInputException e) {
-            // OK
-        }
-        try {
-            /* String json =*/ READER
-    		        .with(DeserializationFeature.UNWRAP_SINGLE_VALUE_ARRAYS)
-    		        .readValue("[]");
-            fail("expected JsonMappingException");
-        } catch (JsonMappingException e) {
-           // OK
-=======
             READER.readValue("[]");
             fail("expected MismatchedInputException");
         } catch (MismatchedInputException e) {
@@ -79,46 +65,29 @@
     		    fail("expected JsonMappingException");
         } catch (JsonMappingException e) {
             verifyException(e, "Unexpected token (END_ARRAY)");
->>>>>>> 115b43f5
         }
     }
 
     @Test
     public void testDeserializationAsArrayEnabled() throws Throwable
     {
-<<<<<<< HEAD
         ZoneOffset value = READER
                 .with(DeserializationFeature.UNWRAP_SINGLE_VALUE_ARRAYS)
     			.readValue(aposToQuotes("['+0300']"));
-=======
-        ZoneOffset value = mapperBuilder()
-    			.configure(DeserializationFeature.UNWRAP_SINGLE_VALUE_ARRAYS, true)
-    			.build()
-    			.readerFor(ZoneOffset.class).readValue("[\"+0300\"]");
->>>>>>> 115b43f5
         expect(ZoneOffset.of("+0300"), value);
     }
 
     @Test
     public void testDeserializationAsEmptyArrayEnabled() throws Throwable
     {
-<<<<<<< HEAD
         ZoneOffset value = READER
     			.with(DeserializationFeature.UNWRAP_SINGLE_VALUE_ARRAYS,
     			        DeserializationFeature.ACCEPT_EMPTY_ARRAY_AS_NULL_OBJECT)
     			.readValue("[]");
-=======
-        ZoneOffset value = mapperBuilder()
-    			.configure(DeserializationFeature.UNWRAP_SINGLE_VALUE_ARRAYS, true)
-    			.configure(DeserializationFeature.ACCEPT_EMPTY_ARRAY_AS_NULL_OBJECT, true)
-    			.build()
-    			.readerFor(ZoneOffset.class).readValue("[]");
->>>>>>> 115b43f5
         assertNull(value);
     }
 
     private void expectSuccess(Object exp, String json) throws IOException {
-<<<<<<< HEAD
         final ZoneOffset value = read(json);
         expect(exp, value);
     }
@@ -127,12 +96,6 @@
         return READER.readValue(aposToQuotes(json));
     }
 
-=======
-        final ZoneOffset value = READER.readValue(aposToQuotes(json));
-        expect(exp, value);
-    }
-
->>>>>>> 115b43f5
     private static void expect(Object exp, Object value) {
         assertEquals("The value is not correct.", exp,  value);
     }
