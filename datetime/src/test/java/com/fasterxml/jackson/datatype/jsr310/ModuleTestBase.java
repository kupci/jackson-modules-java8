package com.fasterxml.jackson.datatype.jsr310;

import java.util.Arrays;
import java.util.TimeZone;

import com.fasterxml.jackson.databind.ObjectMapper;
<<<<<<< HEAD
import com.fasterxml.jackson.databind.cfg.MapperBuilder;
import com.fasterxml.jackson.databind.json.JsonMapper;
=======
import com.fasterxml.jackson.databind.cfg.MapperConfig;
import com.fasterxml.jackson.databind.json.JsonMapper;
import com.fasterxml.jackson.databind.jsontype.PolymorphicTypeValidator;
>>>>>>> fb7e2cc3

public class ModuleTestBase
{
    // 14-Mar-2016, tatu: Serialization of trailing zeroes may change [datatype-jsr310#67]
    //   Note, tho, that "0.0" itself is special case; need to avoid scientific notation:
<<<<<<< HEAD
    final static String NO_NANOSECS_SER = "0.0";
    final static String NO_NANOSECS_SUFFIX = ".000000000";

    protected static ObjectMapper newMapper() {
        return newMapperBuilder().build();
    }

    protected static MapperBuilder<?,?> newMapperBuilder() {
        return JsonMapper.builder()
                .addModule(new JavaTimeModule());
    }

    protected static MapperBuilder<?,?> newMapperBuilder(TimeZone tz) {
        return JsonMapper.builder()
                .defaultTimeZone(tz)
                .addModule(new JavaTimeModule());
    }

    protected static ObjectMapper newMapper(TimeZone tz) {
        return newMapperBuilder(tz).build();
=======
    final protected static String NO_NANOSECS_SER = "0.0";
    final protected static String NO_NANOSECS_SUFFIX = ".000000000";

    protected static ObjectMapper newMapper() {
        return mapperBuilder().build();
>>>>>>> fb7e2cc3
    }

    protected static JsonMapper.Builder mapperBuilder() {
        return JsonMapper.builder()
                .addModule(new JavaTimeModule());
    }
    
    protected String quote(String value) {
        return "\"" + value + "\"";
    }

    protected String aposToQuotes(String json) {
        return json.replace("'", "\"");
    }

    protected void verifyException(Throwable e, String... matches)
    {
        String msg = e.getMessage();
        String lmsg = (msg == null) ? "" : msg.toLowerCase();
        for (String match : matches) {
            String lmatch = match.toLowerCase();
            if (lmsg.indexOf(lmatch) >= 0) {
                return;
            }
        }
        throw new Error("Expected an exception with one of substrings ("+Arrays.asList(matches)+"): got one with message \""+msg+"\"");
    }
}<|MERGE_RESOLUTION|>--- conflicted
+++ resolved
@@ -4,22 +4,15 @@
 import java.util.TimeZone;
 
 import com.fasterxml.jackson.databind.ObjectMapper;
-<<<<<<< HEAD
 import com.fasterxml.jackson.databind.cfg.MapperBuilder;
 import com.fasterxml.jackson.databind.json.JsonMapper;
-=======
-import com.fasterxml.jackson.databind.cfg.MapperConfig;
-import com.fasterxml.jackson.databind.json.JsonMapper;
-import com.fasterxml.jackson.databind.jsontype.PolymorphicTypeValidator;
->>>>>>> fb7e2cc3
 
 public class ModuleTestBase
 {
     // 14-Mar-2016, tatu: Serialization of trailing zeroes may change [datatype-jsr310#67]
     //   Note, tho, that "0.0" itself is special case; need to avoid scientific notation:
-<<<<<<< HEAD
-    final static String NO_NANOSECS_SER = "0.0";
-    final static String NO_NANOSECS_SUFFIX = ".000000000";
+    final protected static String NO_NANOSECS_SER = "0.0";
+    final protected static String NO_NANOSECS_SUFFIX = ".000000000";
 
     protected static ObjectMapper newMapper() {
         return newMapperBuilder().build();
@@ -38,13 +31,6 @@
 
     protected static ObjectMapper newMapper(TimeZone tz) {
         return newMapperBuilder(tz).build();
-=======
-    final protected static String NO_NANOSECS_SER = "0.0";
-    final protected static String NO_NANOSECS_SUFFIX = ".000000000";
-
-    protected static ObjectMapper newMapper() {
-        return mapperBuilder().build();
->>>>>>> fb7e2cc3
     }
 
     protected static JsonMapper.Builder mapperBuilder() {
