--- conflicted
+++ resolved
@@ -1,29 +1,16 @@
 package com.fasterxml.jackson.datatype.jsr310.deser;
 
-<<<<<<< HEAD
-=======
-import com.fasterxml.jackson.annotation.JsonFormat;
-import com.fasterxml.jackson.core.JsonProcessingException;
-import com.fasterxml.jackson.databind.DeserializationFeature;
-import com.fasterxml.jackson.databind.JsonMappingException;
-import com.fasterxml.jackson.databind.ObjectMapper;
-import com.fasterxml.jackson.databind.ObjectReader;
-import com.fasterxml.jackson.datatype.jsr310.JavaTimeModule;
-import com.fasterxml.jackson.datatype.jsr310.MockObjectConfiguration;
-import com.fasterxml.jackson.datatype.jsr310.ModuleTestBase;
-
-import org.junit.Test;
-
->>>>>>> fb7e2cc3
 import java.io.IOException;
 import java.time.Month;
 import java.time.MonthDay;
 import java.time.format.DateTimeParseException;
 import java.time.temporal.TemporalAccessor;
 
+import com.fasterxml.jackson.annotation.JsonFormat;
 import com.fasterxml.jackson.core.JsonProcessingException;
 
 import com.fasterxml.jackson.databind.*;
+import com.fasterxml.jackson.datatype.jsr310.MockObjectConfiguration;
 import com.fasterxml.jackson.datatype.jsr310.ModuleTestBase;
 
 import org.junit.Test;
@@ -136,10 +123,9 @@
     @Test
     public void testDeserializationWithTypeInfo01() throws Exception
     {
-        final ObjectMapper mapper = new ObjectMapper()
-            .registerModule(new JavaTimeModule());
-        mapper.addMixIn(TemporalAccessor.class, MockObjectConfiguration.class);
-               
+        final ObjectMapper mapper = mapperBuilder()
+            .addMixIn(TemporalAccessor.class, MockObjectConfiguration.class)
+            .build();
         MonthDay monthDay = MonthDay.of(Month.NOVEMBER, 5);
         TemporalAccessor value = mapper.readValue("[\"" + MonthDay.class.getName() + "\",\"--11-05\"]", TemporalAccessor.class);
         assertEquals("The value is not correct.", monthDay, value);
