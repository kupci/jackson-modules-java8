--- conflicted
+++ resolved
@@ -106,32 +106,23 @@
     @Test
     public void testDeserializationAsArrayEnabled() throws Throwable
     {
-<<<<<<< HEAD
-     String json="['2000']";
-     Year value= newMapper()
+        String json="['2000']";
+        Year value= newMapper()
              .readerFor(Year.class)
              .with(DeserializationFeature.UNWRAP_SINGLE_VALUE_ARRAYS)
              .readValue(aposToQuotes(json));
-     notNull(value);
-        expect(Year.of(2000), value);
-=======
-        Year value= newMapper()
-                .configure(DeserializationFeature.UNWRAP_SINGLE_VALUE_ARRAYS, true)
-                .readerFor(Year.class).readValue("[\"2000\"]");
         assertEquals("The value is not correct.", Year.of(2000), value);
->>>>>>> 3eeb6f0d
     }
     
     @Test
     public void testDeserializationAsEmptyArrayEnabled() throws Throwable
     {
-     String json="[]";
-     Year value= newMapper()
+        Year value = newMapper()
              .readerFor(Year.class)
              .with(DeserializationFeature.UNWRAP_SINGLE_VALUE_ARRAYS)
              .with(DeserializationFeature.ACCEPT_EMPTY_ARRAY_AS_NULL_OBJECT)
-             .readValue(aposToQuotes(json));
-     assertNull(value);
+             .readValue("[]");
+        assertNull(value);
     }
 
     @Test
