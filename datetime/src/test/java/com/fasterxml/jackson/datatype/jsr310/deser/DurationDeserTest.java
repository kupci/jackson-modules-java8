--- conflicted
+++ resolved
@@ -301,19 +301,11 @@
     {
         Duration duration = Duration.ofSeconds(13498L, 8374);
         String prefix = "[\"" + Duration.class.getName() + "\",";
-<<<<<<< HEAD
         ObjectMapper mapper = newMapperBuilder()
             .addMixIn(TemporalAmount.class, MockObjectConfiguration.class)
             .build();
         TemporalAmount value = mapper.readerFor(TemporalAmount.class)
                 .readValue(prefix + '"' + duration.toString() + "\"]");
-=======
-
-        ObjectMapper mapper = newMapper();
-        mapper.addMixIn(TemporalAmount.class, MockObjectConfiguration.class);
-        TemporalAmount value = mapper.readValue(prefix + '"' + duration.toString() + "\"]", TemporalAmount.class);
-
->>>>>>> e57b72ae
         assertTrue("The value should be a Duration.", value instanceof Duration);
         assertEquals("The value is not correct.", duration, value);
     }
@@ -337,14 +329,7 @@
             READER.readValue("[]");
             fail("expected MismatchedInputException");
         } catch (MismatchedInputException e) {
-<<<<<<< HEAD
-            // 17-Aug-2019, tatu: Message differs between 2.10 and 3.0...
-            verifyException(e, "Cannot deserialize value of type");
-            verifyException(e, "java.time.Duration");
-            verifyException(e, "out of START_ARRAY");
-=======
             verifyException(e, "Cannot deserialize value of type `java.time.Duration` from Array value");
->>>>>>> e57b72ae
         }
         try {
             READER.with(DeserializationFeature.UNWRAP_SINGLE_VALUE_ARRAYS)
@@ -357,20 +342,11 @@
 
     @Test
     public void testDeserializationAsArrayEnabled() throws Exception {
-<<<<<<< HEAD
         Duration exp = Duration.ofSeconds(13498L, 8374);
         Duration value = newMapper().readerFor(Duration.class)
                 .with(DeserializationFeature.UNWRAP_SINGLE_VALUE_ARRAYS)
                 .readValue("[\"" + exp.toString() + "\"]");
         assertEquals("The value is not correct.", exp,  value);
-=======
-    	  Duration exp = Duration.ofSeconds(13498L, 8374);
-          Duration value = newMapper()
-      			.configure(DeserializationFeature.UNWRAP_SINGLE_VALUE_ARRAYS, true)
-      			.readerFor(Duration.class).readValue("[\"" + exp.toString() + "\"]");
-
-          assertEquals("The value is not correct.", exp,  value);
->>>>>>> e57b72ae
     }
    
     @Test
