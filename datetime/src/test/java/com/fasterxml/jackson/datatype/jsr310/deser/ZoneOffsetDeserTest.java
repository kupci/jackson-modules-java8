--- conflicted
+++ resolved
@@ -25,13 +25,9 @@
 import static org.junit.Assert.fail;
 
 import com.fasterxml.jackson.databind.DeserializationFeature;
-<<<<<<< HEAD
-import com.fasterxml.jackson.databind.ObjectMapper;
-=======
 import com.fasterxml.jackson.databind.JsonMappingException;
 import com.fasterxml.jackson.databind.ObjectMapper;
 import com.fasterxml.jackson.databind.ObjectReader;
->>>>>>> 7b3db03b
 import com.fasterxml.jackson.databind.exc.MismatchedInputException;
 import com.fasterxml.jackson.datatype.jsr310.MockObjectConfiguration;
 import com.fasterxml.jackson.datatype.jsr310.ModuleTestBase;
@@ -44,15 +40,14 @@
     private final static ObjectReader READER = MAPPER.readerFor(ZoneOffset.class);
 
     @Test
-<<<<<<< HEAD
     public void testSimpleZoneOffsetDeser() throws Exception
     {
         assertEquals("The value is not correct.", ZoneOffset.of("Z"),
-                MAPPER.readValue("\"Z\"", ZoneOffset.class));
+                READER.readValue("\"Z\""));
         assertEquals("The value is not correct.", ZoneOffset.of("+0300"),
-                MAPPER.readValue("\"+0300\"", ZoneOffset.class));
+                READER.readValue(quote("+0300")));
         assertEquals("The value is not correct.", ZoneOffset.of("-0630"),
-                MAPPER.readValue("\"-06:30\"", ZoneOffset.class));
+                READER.readValue("\"-06:30\""));
     }
 
     @Test
@@ -82,22 +77,14 @@
         ZoneId value = mapper.readValue("[\"" + ZoneOffset.class.getName() + "\",\"+0415\"]", ZoneId.class);
         assertTrue("The value should be a ZoneOffset.", value instanceof ZoneOffset);
         assertEquals("The value is not correct.", ZoneOffset.of("+0415"), value);
-=======
-    public void testDeserializationFromString() throws Exception
-    {
-        assertEquals("The value is not correct.", ZoneOffset.of("Z"),
-                READER.readValue("\"Z\""));
-        assertEquals("The value is not correct.", ZoneOffset.of("+0300"),
-                READER.readValue(quote("+0300")));
-        assertEquals("The value is not correct.", ZoneOffset.of("-0630"),
-                READER.readValue("\"-06:30\""));
     }
 
     @Test
     public void testDeserializationWithTypeInfo03() throws Exception
     {
-        ObjectMapper mapper = newMapper()
-            .addMixIn(ZoneId.class, MockObjectConfiguration.class);
+        ObjectMapper mapper = mapperBuilder()
+            .addMixIn(ZoneId.class, MockObjectConfiguration.class)
+            .build();
         ZoneId value = mapper.readValue("[\"" + ZoneOffset.class.getName() + "\",\"+0415\"]", ZoneId.class);
         assertTrue("The value should be a ZoneOffset.", value instanceof ZoneOffset);
         assertEquals("The value is not correct.", ZoneOffset.of("+0415"), value);
@@ -163,6 +150,5 @@
                .with(DeserializationFeature.ACCEPT_EMPTY_ARRAY_AS_NULL_OBJECT)
                .readValue("[]");
         assertNull(value);
->>>>>>> 7b3db03b
     }
 }