--- conflicted
+++ resolved
@@ -17,8 +17,6 @@
 package com.fasterxml.jackson.datatype.jsr310.deser;
 
 import java.io.IOException;
-import java.time.LocalDate;
-import java.time.LocalDateTime;
 import java.time.LocalTime;
 import java.time.format.DateTimeParseException;
 import java.time.temporal.Temporal;
@@ -44,13 +42,9 @@
 
 public class LocalTimeDeserTest extends ModuleTestBase
 {
-<<<<<<< HEAD
     private final ObjectMapper MAPPER = newMapper();
     private final ObjectReader READER = MAPPER.readerFor(LocalTime.class);
-=======
-    private ObjectReader reader = newMapper().readerFor(LocalTime.class);
     private final TypeReference<Map<String, LocalTime>> MAP_TYPE_REF = new TypeReference<Map<String, LocalTime>>() { };
->>>>>>> f81820d7
 
     @Test
     public void testDeserializationAsTimestamp01() throws Exception
@@ -216,8 +210,6 @@
         assertEquals("The value is not correct.", time, value);
     }
 
-<<<<<<< HEAD
-=======
     /*
     /**********************************************************
     /* Tests for empty string handling
@@ -248,9 +240,10 @@
     public void testStrictDeserializeFromEmptyString() throws Exception {
 
         final String key = "localTime";
-        final ObjectMapper mapper = mapperBuilder().build();
-        mapper.configOverride(LocalTime.class)
-                .setFormat(JsonFormat.Value.forLeniency(false));
+        final ObjectMapper mapper = mapperBuilder()
+                .withConfigOverride(LocalTime.class,
+                        c -> c.setFormat(JsonFormat.Value.forLeniency(false)))
+                .build();
         final ObjectReader objectReader = mapper.readerFor(MAP_TYPE_REF);
 
         String valueFromNullStr = mapper.writeValueAsString(asMap(key, null));
@@ -261,7 +254,6 @@
         objectReader.readValue(valueFromEmptyStr);
     }
 
->>>>>>> f81820d7
     private void expectFailure(String aposJson) throws Throwable {
         try {
             READER.readValue(aposToQuotes(aposJson));
