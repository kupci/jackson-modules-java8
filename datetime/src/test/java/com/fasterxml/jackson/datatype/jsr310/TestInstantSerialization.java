/*
 * Copyright 2013 FasterXML.com
 *
 * Licensed under the Apache License, Version 2.0 (the "License"); you may
 * not use this file except in compliance with the License. You may obtain
 * a copy of the License at
 *
 *     http://www.apache.org/licenses/LICENSE-2.0
 *
 * Unless required by applicable law or agreed to in writing, software
 * distributed under the License is distributed on an "AS IS" BASIS,
 * WITHOUT WARRANTIES OR CONDITIONS OF ANY KIND, either express or implied.
 * See the license for the specific language governing permissions and
 * limitations under the license.
 */

package com.fasterxml.jackson.datatype.jsr310;

import com.fasterxml.jackson.annotation.JsonFormat;
import com.fasterxml.jackson.databind.ObjectMapper;
import com.fasterxml.jackson.databind.SerializationFeature;
import org.junit.Test;

import java.time.Instant;
import java.time.format.DateTimeFormatter;
import java.time.temporal.Temporal;

import static org.junit.Assert.assertEquals;
import static org.junit.Assert.assertNotNull;

public class TestInstantSerialization extends ModuleTestBase
{
    private static final DateTimeFormatter FORMATTER = DateTimeFormatter.ISO_INSTANT;

    private final ObjectMapper MAPPER = newMapper();

    @Test
    public void testSerializationAsTimestamp01Nanoseconds() throws Exception
    {
        Instant date = Instant.ofEpochSecond(0L);
        String value = MAPPER.writer()
                .with(SerializationFeature.WRITE_DATES_AS_TIMESTAMPS)
                .with(SerializationFeature.WRITE_DATE_TIMESTAMPS_AS_NANOSECONDS)
                .writeValueAsString(date);

        assertNotNull("The value should not be null.", value);
        assertEquals("The value is not correct.", NO_NANOSECS_SER, value);
    }

    @Test
    public void testSerializationAsTimestamp01Milliseconds() throws Exception
    {
        Instant date = Instant.ofEpochSecond(0L);
        String value = MAPPER.writer()
                .with(SerializationFeature.WRITE_DATES_AS_TIMESTAMPS)
                .without(SerializationFeature.WRITE_DATE_TIMESTAMPS_AS_NANOSECONDS)
                .writeValueAsString(date);
        assertEquals("The value is not correct.", "0", value);
    }

    @Test
    public void testSerializationAsTimestamp02Nanoseconds() throws Exception
    {
        Instant date = Instant.ofEpochSecond(123456789L, 183917322);
        String value = MAPPER.writer()
                .with(SerializationFeature.WRITE_DATES_AS_TIMESTAMPS)
                .with(SerializationFeature.WRITE_DATE_TIMESTAMPS_AS_NANOSECONDS)
                .writeValueAsString(date);
        assertEquals("The value is not correct.", "123456789.183917322", value);
    }

    @Test
    public void testSerializationAsTimestamp02Milliseconds() throws Exception
    {
        Instant date = Instant.ofEpochSecond(123456789L, 183917322);
        String value = MAPPER.writer()
                .with(SerializationFeature.WRITE_DATES_AS_TIMESTAMPS)
                .without(SerializationFeature.WRITE_DATE_TIMESTAMPS_AS_NANOSECONDS)
                .writeValueAsString(date);
        assertEquals("The value is not correct.", "123456789183", value);
    }

    @Test
    public void testSerializationAsTimestamp03Nanoseconds() throws Exception
    {
        Instant date = Instant.now();
        String value = MAPPER.writer()
                .with(SerializationFeature.WRITE_DATES_AS_TIMESTAMPS)
                .with(SerializationFeature.WRITE_DATE_TIMESTAMPS_AS_NANOSECONDS)
                .writeValueAsString(date);
        assertEquals("The value is not correct.", DecimalUtils.toDecimal(date.getEpochSecond(), date.getNano()), value);
    }

    @Test
    public void testSerializationAsTimestamp03Milliseconds() throws Exception
    {
        Instant date = Instant.now();
        String value = MAPPER.writer()
                .with(SerializationFeature.WRITE_DATES_AS_TIMESTAMPS)
                .without(SerializationFeature.WRITE_DATE_TIMESTAMPS_AS_NANOSECONDS)
                .writeValueAsString(date);
        assertEquals("The value is not correct.", Long.toString(date.toEpochMilli()), value);
    }

    @Test
    public void testSerializationAsString01() throws Exception
    {
        Instant date = Instant.ofEpochSecond(0L);
        String value = MAPPER.writer()
                .without(SerializationFeature.WRITE_DATES_AS_TIMESTAMPS)
                .writeValueAsString(date);
        assertEquals("The value is not correct.", '"' + FORMATTER.format(date) + '"', value);
    }

    @Test
    public void testSerializationAsString02() throws Exception
    {
        Instant date = Instant.ofEpochSecond(123456789L, 183917322);
        String value = MAPPER.writer()
                .without(SerializationFeature.WRITE_DATES_AS_TIMESTAMPS)
                .writeValueAsString(date);
        assertEquals("The value is not correct.", '"' + FORMATTER.format(date) + '"', value);
    }

    @Test
    public void testSerializationAsString03() throws Exception
    {
        Instant date = Instant.now();
        String value = MAPPER.writer()
                .without(SerializationFeature.WRITE_DATES_AS_TIMESTAMPS)
                .writeValueAsString(date);
        assertEquals("The value is not correct.", '"' + FORMATTER.format(date) + '"', value);
    }

    @Test
    public void testSerializationWithTypeInfo01() throws Exception
    {
        Instant date = Instant.ofEpochSecond(123456789L, 183917322);
        ObjectMapper m = newMapperBuilder()
            .configure(SerializationFeature.WRITE_DATES_AS_TIMESTAMPS, true)
            .configure(SerializationFeature.WRITE_DATE_TIMESTAMPS_AS_NANOSECONDS, true)
            .addMixIn(Temporal.class, MockObjectConfiguration.class)
            .build();
        String value = m.writeValueAsString(date);
        assertEquals("The value is not correct.", "[\"" + Instant.class.getName() + "\",123456789.183917322]", value);
    }

    @Test
    public void testSerializationWithTypeInfo02() throws Exception
    {
        Instant date = Instant.ofEpochSecond(123456789L, 183917322);
        ObjectMapper m = newMapperBuilder()
                .configure(SerializationFeature.WRITE_DATES_AS_TIMESTAMPS, true)
                .configure(SerializationFeature.WRITE_DATE_TIMESTAMPS_AS_NANOSECONDS, false)
                .addMixIn(Temporal.class, MockObjectConfiguration.class)
                .build();
        String value = m.writeValueAsString(date);
        assertEquals("The value is not correct.", "[\"" + Instant.class.getName() + "\",123456789183]", value);
    }

    @Test
    public void testSerializationWithTypeInfo03() throws Exception
    {
        Instant date = Instant.now();
        ObjectMapper m = newMapperBuilder()
                .disable(SerializationFeature.WRITE_DATES_AS_TIMESTAMPS)
                .addMixIn(Temporal.class, MockObjectConfiguration.class)
                .build();
        String value = m.writeValueAsString(date);
        assertEquals("The value is not correct.",
                "[\"" + Instant.class.getName() + "\",\"" + FORMATTER.format(date) + "\"]", value);
    }

<<<<<<< HEAD
    @Test
    public void testDeserializationAsFloat01() throws Exception
    {
        Instant date = Instant.ofEpochSecond(0L);
        Instant value = MAPPER.readValue("0.000000000", Instant.class);
        assertEquals("The value is not correct.", date, value);
    }

    @Test
    public void testDeserializationAsFloat02() throws Exception
    {
        Instant date = Instant.ofEpochSecond(123456789L, 183917322);
        Instant value = MAPPER.readValue("123456789.183917322", Instant.class);
        assertEquals("The value is not correct.", date, value);
    }

    @Test
    public void testDeserializationAsFloat03() throws Exception
    {
        Instant date = Instant.now();
        Instant value = MAPPER.readValue(
                DecimalUtils.toDecimal(date.getEpochSecond(), date.getNano()), Instant.class
                );
        assertEquals("The value is not correct.", date, value);
    }

    /**
     * Test the upper-bound of Instant.
     */
    @Test
    public void testDeserializationAsFloatEdgeCase01() throws Exception
    {
        String input = Instant.MAX.getEpochSecond() + ".999999999";
        Instant value = MAPPER.readValue(input, Instant.class);
        assertEquals(value, Instant.MAX);
        assertEquals(Instant.MAX.getEpochSecond(), value.getEpochSecond());
        assertEquals(999999999, value.getNano());
    }

    /**
     * Test the lower-bound of Instant.
     */
    @Test
    public void testDeserializationAsFloatEdgeCase02() throws Exception
    {
        String input = Instant.MIN.getEpochSecond() + ".0";
        Instant value = MAPPER.readValue(input, Instant.class);
        assertEquals(value, Instant.MIN);
        assertEquals(Instant.MIN.getEpochSecond(), value.getEpochSecond());
        assertEquals(0, value.getNano());
    }

    @Test(expected = DateTimeException.class)
    public void testDeserializationAsFloatEdgeCase03() throws Exception
    {
        // Instant can't go this low
        String input = Instant.MIN.getEpochSecond() + ".1";
        MAPPER.readValue(input, Instant.class);
    }

    /*
     * InstantDeserializer currently uses BigDecimal.longValue() which has surprising behavior
     * for numbers outside the range of Long.  Numbers less than 1e64 will result in the lower 64 bits.
     * Numbers at or above 1e64 will always result in zero.
     */

    @Test(expected = DateTimeException.class)
    public void testDeserializationAsFloatEdgeCase04() throws Exception
    {
        // 1ns beyond the upper-bound of Instant.
        String input = (Instant.MAX.getEpochSecond() + 1) + ".0";
        MAPPER.readValue(input, Instant.class);
    }

    @Test(expected = DateTimeException.class)
    public void testDeserializationAsFloatEdgeCase05() throws Exception
    {
        // 1ns beyond the lower-bound of Instant.
        String input = (Instant.MIN.getEpochSecond() - 1) + ".0";
        MAPPER.readValue(input, Instant.class);
    }

    @Test
    public void testDeserializationAsFloatEdgeCase06() throws Exception
    {
        // Into the positive zone where everything becomes zero.
        String input = "1e64";
        Instant value = MAPPER.readValue(input, Instant.class);
        assertEquals(0, value.getEpochSecond());
    }

    @Test
    public void testDeserializationAsFloatEdgeCase07() throws Exception
    {
        // Into the negative zone where everything becomes zero.
        String input = "-1e64";
        Instant value = MAPPER.readValue(input, Instant.class);
        assertEquals(0, value.getEpochSecond());
    }

    /**
     * Numbers with very large exponents can take a long time, but still result in zero.
     * https://github.com/FasterXML/jackson-databind/issues/2141
     */
    @Test(timeout = 100)
    public void testDeserializationAsFloatEdgeCase08() throws Exception
    {
        String input = "1e10000000";
        Instant value = MAPPER.readValue(input, Instant.class);
        assertEquals(0, value.getEpochSecond());
    }

    @Test(timeout = 100)
    public void testDeserializationAsFloatEdgeCase09() throws Exception
    {
        String input = "-1e10000000";
        Instant value = MAPPER.readValue(input, Instant.class);
        assertEquals(0, value.getEpochSecond());
    }

    /**
     * Same for large negative exponents.
     */
    @Test(timeout = 100)
    public void testDeserializationAsFloatEdgeCase10() throws Exception
    {
        String input = "1e-10000000";
        Instant value = MAPPER.readValue(input, Instant.class);
        assertEquals(0, value.getEpochSecond());
    }

    @Test(timeout = 100)
    public void testDeserializationAsFloatEdgeCase11() throws Exception
    {
        String input = "-1e-10000000";
        Instant value = MAPPER.readValue(input, Instant.class);
        assertEquals(0, value.getEpochSecond());
    }


    @Test
    public void testDeserializationAsInt01Nanoseconds() throws Exception
    {
        Instant date = Instant.ofEpochSecond(0L);
        Instant value = MAPPER.readerFor(Instant.class)
                .with(DeserializationFeature.READ_DATE_TIMESTAMPS_AS_NANOSECONDS)
                .readValue("0");
        assertEquals("The value is not correct.", date, value);
    }

    @Test
    public void testDeserializationAsInt01Milliseconds() throws Exception
    {
        Instant date = Instant.ofEpochSecond(0L);
        Instant value = MAPPER.readerFor(Instant.class)
                .without(DeserializationFeature.READ_DATE_TIMESTAMPS_AS_NANOSECONDS)
                .readValue("0");
        assertEquals("The value is not correct.", date, value);
    }

    @Test
    public void testDeserializationAsInt02Nanoseconds() throws Exception
    {
        Instant date = Instant.ofEpochSecond(123456789L, 0);
        Instant value = MAPPER.readerFor(Instant.class)
                .with(DeserializationFeature.READ_DATE_TIMESTAMPS_AS_NANOSECONDS)
                .readValue("123456789");
        assertEquals("The value is not correct.", date, value);
    }

    @Test
    public void testDeserializationAsInt02Milliseconds() throws Exception
    {
        Instant date = Instant.ofEpochSecond(123456789L, 422000000);
        Instant value = MAPPER.readerFor(Instant.class)
                .without(DeserializationFeature.READ_DATE_TIMESTAMPS_AS_NANOSECONDS)
                .readValue("123456789422");
        assertEquals("The value is not correct.", date, value);
    }

    @Test
    public void testDeserializationAsInt03Nanoseconds() throws Exception
    {
        Instant date = Instant.now();
        date = date.minus(date.getNano(), ChronoUnit.NANOS);

        Instant value = MAPPER.readerFor(Instant.class)
                .with(DeserializationFeature.READ_DATE_TIMESTAMPS_AS_NANOSECONDS)
                .readValue(Long.toString(date.getEpochSecond()));
        assertEquals("The value is not correct.", date, value);
    }

    @Test
    public void testDeserializationAsInt03Milliseconds() throws Exception
    {
        Instant date = Instant.now();
        date = date.minus(date.getNano(), ChronoUnit.NANOS);

        Instant value = MAPPER.readerFor(Instant.class)
                .without(DeserializationFeature.READ_DATE_TIMESTAMPS_AS_NANOSECONDS)
                .readValue(Long.toString(date.toEpochMilli()));
        assertEquals("The value is not correct.", date, value);
    }

    @Test
    public void testDeserializationAsString01() throws Exception
    {
        Instant date = Instant.ofEpochSecond(0L);
        Instant value = MAPPER.readValue('"' + FORMATTER.format(date) + '"', Instant.class);
        assertEquals("The value is not correct.", date, value);
    }

    @Test
    public void testDeserializationAsString02() throws Exception
    {
        Instant date = Instant.ofEpochSecond(123456789L, 183917322);
        Instant value = MAPPER.readValue('"' + FORMATTER.format(date) + '"', Instant.class);
        assertEquals("The value is not correct.", date, value);
    }

    @Test
    public void testDeserializationAsString03() throws Exception
    {
        Instant date = Instant.now();

        Instant value = MAPPER.readValue('"' + FORMATTER.format(date) + '"', Instant.class);
        assertEquals("The value is not correct.", date, value);
    }

    @Test
    public void testDeserializationWithTypeInfo01() throws Exception
    {
        Instant date = Instant.ofEpochSecond(123456789L, 183917322);
        ObjectMapper m = newMapperBuilder()
                .addMixIn(Temporal.class, MockObjectConfiguration.class)
                .build();
        Temporal value = m.readValue(
                "[\"" + Instant.class.getName() + "\",123456789.183917322]", Temporal.class
                );
        assertTrue("The value should be an Instant.", value instanceof Instant);
        assertEquals("The value is not correct.", date, value);
    }

    @Test
    public void testDeserializationWithTypeInfo02() throws Exception
    {
        Instant date = Instant.ofEpochSecond(123456789L, 0);
        ObjectMapper m = newMapperBuilder()
                .enable(DeserializationFeature.READ_DATE_TIMESTAMPS_AS_NANOSECONDS)
                .addMixIn(Temporal.class, MockObjectConfiguration.class)
                .build();
        Temporal value = m.readValue(
                "[\"" + Instant.class.getName() + "\",123456789]", Temporal.class
                );
        assertTrue("The value should be an Instant.", value instanceof Instant);
        assertEquals("The value is not correct.", date, value);
    }

    @Test
    public void testDeserializationWithTypeInfo03() throws Exception
    {
        Instant date = Instant.ofEpochSecond(123456789L, 422000000);
        ObjectMapper m = newMapperBuilder()
                .disable(DeserializationFeature.READ_DATE_TIMESTAMPS_AS_NANOSECONDS)
                .addMixIn(Temporal.class, MockObjectConfiguration.class)
                .build();
        Temporal value = m.readValue(
                "[\"" + Instant.class.getName() + "\",123456789422]", Temporal.class
                );

        assertTrue("The value should be an Instant.", value instanceof Instant);
        assertEquals("The value is not correct.", date, value);
    }

    @Test
    public void testDeserializationWithTypeInfo04() throws Exception
    {
        Instant date = Instant.now();
        ObjectMapper m = newMapperBuilder()
                .addMixIn(Temporal.class, MockObjectConfiguration.class)
                .build();
        Temporal value = m.readValue(
                "[\"" + Instant.class.getName() + "\",\"" + FORMATTER.format(date) + "\"]", Temporal.class
                );
        assertTrue("The value should be an Instant.", value instanceof Instant);
        assertEquals("The value is not correct.", date, value);
    }

    @Test
    public void testCustomPatternWithAnnotations01() throws Exception
    {
        final Wrapper input = new Wrapper(Instant.ofEpochMilli(0));
        String json = MAPPER.writeValueAsString(input);
        assertEquals(aposToQuotes("{'value':'1970-01-01T00:00:00Z'}"), json);

        Wrapper result = MAPPER.readValue(json, Wrapper.class);
        assertEquals(input.value, result.value);
    }

    // [datatype-jsr310#69]
    @Test
    public void testCustomPatternWithAnnotations02() throws Exception
    {
        //Test date is pushed one year after start of the epoch just to avoid possible issues with UTC-X TZs which could
        //push the instant before tha start of the epoch
        final Instant instant = ZonedDateTime.ofInstant(Instant.ofEpochMilli(0), ZoneId.of("UTC")).plusYears(1).toInstant();
        final DateTimeFormatter formatter = DateTimeFormatter.ofPattern(CUSTOM_PATTERN);
        final String valueInUTC = formatter.withZone(ZoneId.of("UTC")).format(instant);

        final WrapperWithCustomPattern input = new WrapperWithCustomPattern(instant);
        String json = MAPPER.writeValueAsString(input);

        assertTrue("Instant in UTC timezone was not serialized as expected.",
                json.contains(aposToQuotes("'valueInUTC':'" + valueInUTC + "'")));

        WrapperWithCustomPattern result = MAPPER.readValue(json, WrapperWithCustomPattern.class);
        assertEquals("Instant in UTC timezone was not deserialized as expected.",
                input.valueInUTC, result.valueInUTC);
    }

    // [datatype-jsr310#16]
    @Test
    public void testDeserializationFromStringAsNumber() throws Exception
    {
        // First, baseline test with floating-point numbers
        Instant inst = Instant.now();
        String json = MAPPER.writer()
                .with(SerializationFeature.WRITE_DATES_AS_TIMESTAMPS)
                .with(SerializationFeature.WRITE_DATE_TIMESTAMPS_AS_NANOSECONDS)
                .writeValueAsString(inst);
        Instant result = MAPPER.readValue(json, Instant.class);
        assertNotNull(result);
        assertEquals(result, inst);

        // but then quoted as JSON String
        result = MAPPER.readValue(String.format("\"%s\"", json),
                Instant.class);
        assertNotNull(result);
        assertEquals(result, inst);
    }

    // [datatype-jsr310#79]
    @Test
    public void testRoundTripOfInstantAndJavaUtilDate() throws Exception
    {
        Instant givenInstant = LocalDate.of(2016, 1, 1).atStartOfDay().atZone(ZoneOffset.UTC).toInstant();
        String json = MAPPER.writer()
                .without(SerializationFeature.WRITE_DATE_TIMESTAMPS_AS_NANOSECONDS,
                        SerializationFeature.WRITE_DATES_AS_TIMESTAMPS)
                .writeValueAsString(java.util.Date.from(givenInstant));
        Instant actual = MAPPER.readerFor(Instant.class)
                .without(DeserializationFeature.READ_DATE_TIMESTAMPS_AS_NANOSECONDS)
                .readValue(json);
        assertEquals(givenInstant, actual);
    }

    // [jackson-modules-java8#18]
    @Test
    public void testDeserializationFromStringWithZeroZoneOffset01() throws Exception {
        Instant date = Instant.now();
        String json = formatWithZeroZoneOffset(date, "+00:00");
        Instant result = MAPPER.readValue(json, Instant.class);
        assertEquals("The value is not correct.", date, result);
    }

    @Test
    public void testDeserializationFromStringWithZeroZoneOffset02() throws Exception {
        Instant date = Instant.now();
        String json = formatWithZeroZoneOffset(date, "+0000");
        Instant result = MAPPER.readValue(json, Instant.class);
        assertEquals("The value is not correct.", date, result);
    }

    @Test
    public void testDeserializationFromStringWithZeroZoneOffset03() throws Exception {
        Instant date = Instant.now();
        String json = formatWithZeroZoneOffset(date, "+00");
        Instant result = MAPPER.readValue(json, Instant.class);
        assertEquals("The value is not correct.", date, result);
    }

    private String formatWithZeroZoneOffset(Instant date, String offset){
        return '"' + FORMATTER.format(date).replaceFirst("Z$", offset) + '"';
    }
=======

>>>>>>> 3956c030
}<|MERGE_RESOLUTION|>--- conflicted
+++ resolved
@@ -16,7 +16,6 @@
 
 package com.fasterxml.jackson.datatype.jsr310;
 
-import com.fasterxml.jackson.annotation.JsonFormat;
 import com.fasterxml.jackson.databind.ObjectMapper;
 import com.fasterxml.jackson.databind.SerializationFeature;
 import org.junit.Test;
@@ -170,393 +169,4 @@
         assertEquals("The value is not correct.",
                 "[\"" + Instant.class.getName() + "\",\"" + FORMATTER.format(date) + "\"]", value);
     }
-
-<<<<<<< HEAD
-    @Test
-    public void testDeserializationAsFloat01() throws Exception
-    {
-        Instant date = Instant.ofEpochSecond(0L);
-        Instant value = MAPPER.readValue("0.000000000", Instant.class);
-        assertEquals("The value is not correct.", date, value);
-    }
-
-    @Test
-    public void testDeserializationAsFloat02() throws Exception
-    {
-        Instant date = Instant.ofEpochSecond(123456789L, 183917322);
-        Instant value = MAPPER.readValue("123456789.183917322", Instant.class);
-        assertEquals("The value is not correct.", date, value);
-    }
-
-    @Test
-    public void testDeserializationAsFloat03() throws Exception
-    {
-        Instant date = Instant.now();
-        Instant value = MAPPER.readValue(
-                DecimalUtils.toDecimal(date.getEpochSecond(), date.getNano()), Instant.class
-                );
-        assertEquals("The value is not correct.", date, value);
-    }
-
-    /**
-     * Test the upper-bound of Instant.
-     */
-    @Test
-    public void testDeserializationAsFloatEdgeCase01() throws Exception
-    {
-        String input = Instant.MAX.getEpochSecond() + ".999999999";
-        Instant value = MAPPER.readValue(input, Instant.class);
-        assertEquals(value, Instant.MAX);
-        assertEquals(Instant.MAX.getEpochSecond(), value.getEpochSecond());
-        assertEquals(999999999, value.getNano());
-    }
-
-    /**
-     * Test the lower-bound of Instant.
-     */
-    @Test
-    public void testDeserializationAsFloatEdgeCase02() throws Exception
-    {
-        String input = Instant.MIN.getEpochSecond() + ".0";
-        Instant value = MAPPER.readValue(input, Instant.class);
-        assertEquals(value, Instant.MIN);
-        assertEquals(Instant.MIN.getEpochSecond(), value.getEpochSecond());
-        assertEquals(0, value.getNano());
-    }
-
-    @Test(expected = DateTimeException.class)
-    public void testDeserializationAsFloatEdgeCase03() throws Exception
-    {
-        // Instant can't go this low
-        String input = Instant.MIN.getEpochSecond() + ".1";
-        MAPPER.readValue(input, Instant.class);
-    }
-
-    /*
-     * InstantDeserializer currently uses BigDecimal.longValue() which has surprising behavior
-     * for numbers outside the range of Long.  Numbers less than 1e64 will result in the lower 64 bits.
-     * Numbers at or above 1e64 will always result in zero.
-     */
-
-    @Test(expected = DateTimeException.class)
-    public void testDeserializationAsFloatEdgeCase04() throws Exception
-    {
-        // 1ns beyond the upper-bound of Instant.
-        String input = (Instant.MAX.getEpochSecond() + 1) + ".0";
-        MAPPER.readValue(input, Instant.class);
-    }
-
-    @Test(expected = DateTimeException.class)
-    public void testDeserializationAsFloatEdgeCase05() throws Exception
-    {
-        // 1ns beyond the lower-bound of Instant.
-        String input = (Instant.MIN.getEpochSecond() - 1) + ".0";
-        MAPPER.readValue(input, Instant.class);
-    }
-
-    @Test
-    public void testDeserializationAsFloatEdgeCase06() throws Exception
-    {
-        // Into the positive zone where everything becomes zero.
-        String input = "1e64";
-        Instant value = MAPPER.readValue(input, Instant.class);
-        assertEquals(0, value.getEpochSecond());
-    }
-
-    @Test
-    public void testDeserializationAsFloatEdgeCase07() throws Exception
-    {
-        // Into the negative zone where everything becomes zero.
-        String input = "-1e64";
-        Instant value = MAPPER.readValue(input, Instant.class);
-        assertEquals(0, value.getEpochSecond());
-    }
-
-    /**
-     * Numbers with very large exponents can take a long time, but still result in zero.
-     * https://github.com/FasterXML/jackson-databind/issues/2141
-     */
-    @Test(timeout = 100)
-    public void testDeserializationAsFloatEdgeCase08() throws Exception
-    {
-        String input = "1e10000000";
-        Instant value = MAPPER.readValue(input, Instant.class);
-        assertEquals(0, value.getEpochSecond());
-    }
-
-    @Test(timeout = 100)
-    public void testDeserializationAsFloatEdgeCase09() throws Exception
-    {
-        String input = "-1e10000000";
-        Instant value = MAPPER.readValue(input, Instant.class);
-        assertEquals(0, value.getEpochSecond());
-    }
-
-    /**
-     * Same for large negative exponents.
-     */
-    @Test(timeout = 100)
-    public void testDeserializationAsFloatEdgeCase10() throws Exception
-    {
-        String input = "1e-10000000";
-        Instant value = MAPPER.readValue(input, Instant.class);
-        assertEquals(0, value.getEpochSecond());
-    }
-
-    @Test(timeout = 100)
-    public void testDeserializationAsFloatEdgeCase11() throws Exception
-    {
-        String input = "-1e-10000000";
-        Instant value = MAPPER.readValue(input, Instant.class);
-        assertEquals(0, value.getEpochSecond());
-    }
-
-
-    @Test
-    public void testDeserializationAsInt01Nanoseconds() throws Exception
-    {
-        Instant date = Instant.ofEpochSecond(0L);
-        Instant value = MAPPER.readerFor(Instant.class)
-                .with(DeserializationFeature.READ_DATE_TIMESTAMPS_AS_NANOSECONDS)
-                .readValue("0");
-        assertEquals("The value is not correct.", date, value);
-    }
-
-    @Test
-    public void testDeserializationAsInt01Milliseconds() throws Exception
-    {
-        Instant date = Instant.ofEpochSecond(0L);
-        Instant value = MAPPER.readerFor(Instant.class)
-                .without(DeserializationFeature.READ_DATE_TIMESTAMPS_AS_NANOSECONDS)
-                .readValue("0");
-        assertEquals("The value is not correct.", date, value);
-    }
-
-    @Test
-    public void testDeserializationAsInt02Nanoseconds() throws Exception
-    {
-        Instant date = Instant.ofEpochSecond(123456789L, 0);
-        Instant value = MAPPER.readerFor(Instant.class)
-                .with(DeserializationFeature.READ_DATE_TIMESTAMPS_AS_NANOSECONDS)
-                .readValue("123456789");
-        assertEquals("The value is not correct.", date, value);
-    }
-
-    @Test
-    public void testDeserializationAsInt02Milliseconds() throws Exception
-    {
-        Instant date = Instant.ofEpochSecond(123456789L, 422000000);
-        Instant value = MAPPER.readerFor(Instant.class)
-                .without(DeserializationFeature.READ_DATE_TIMESTAMPS_AS_NANOSECONDS)
-                .readValue("123456789422");
-        assertEquals("The value is not correct.", date, value);
-    }
-
-    @Test
-    public void testDeserializationAsInt03Nanoseconds() throws Exception
-    {
-        Instant date = Instant.now();
-        date = date.minus(date.getNano(), ChronoUnit.NANOS);
-
-        Instant value = MAPPER.readerFor(Instant.class)
-                .with(DeserializationFeature.READ_DATE_TIMESTAMPS_AS_NANOSECONDS)
-                .readValue(Long.toString(date.getEpochSecond()));
-        assertEquals("The value is not correct.", date, value);
-    }
-
-    @Test
-    public void testDeserializationAsInt03Milliseconds() throws Exception
-    {
-        Instant date = Instant.now();
-        date = date.minus(date.getNano(), ChronoUnit.NANOS);
-
-        Instant value = MAPPER.readerFor(Instant.class)
-                .without(DeserializationFeature.READ_DATE_TIMESTAMPS_AS_NANOSECONDS)
-                .readValue(Long.toString(date.toEpochMilli()));
-        assertEquals("The value is not correct.", date, value);
-    }
-
-    @Test
-    public void testDeserializationAsString01() throws Exception
-    {
-        Instant date = Instant.ofEpochSecond(0L);
-        Instant value = MAPPER.readValue('"' + FORMATTER.format(date) + '"', Instant.class);
-        assertEquals("The value is not correct.", date, value);
-    }
-
-    @Test
-    public void testDeserializationAsString02() throws Exception
-    {
-        Instant date = Instant.ofEpochSecond(123456789L, 183917322);
-        Instant value = MAPPER.readValue('"' + FORMATTER.format(date) + '"', Instant.class);
-        assertEquals("The value is not correct.", date, value);
-    }
-
-    @Test
-    public void testDeserializationAsString03() throws Exception
-    {
-        Instant date = Instant.now();
-
-        Instant value = MAPPER.readValue('"' + FORMATTER.format(date) + '"', Instant.class);
-        assertEquals("The value is not correct.", date, value);
-    }
-
-    @Test
-    public void testDeserializationWithTypeInfo01() throws Exception
-    {
-        Instant date = Instant.ofEpochSecond(123456789L, 183917322);
-        ObjectMapper m = newMapperBuilder()
-                .addMixIn(Temporal.class, MockObjectConfiguration.class)
-                .build();
-        Temporal value = m.readValue(
-                "[\"" + Instant.class.getName() + "\",123456789.183917322]", Temporal.class
-                );
-        assertTrue("The value should be an Instant.", value instanceof Instant);
-        assertEquals("The value is not correct.", date, value);
-    }
-
-    @Test
-    public void testDeserializationWithTypeInfo02() throws Exception
-    {
-        Instant date = Instant.ofEpochSecond(123456789L, 0);
-        ObjectMapper m = newMapperBuilder()
-                .enable(DeserializationFeature.READ_DATE_TIMESTAMPS_AS_NANOSECONDS)
-                .addMixIn(Temporal.class, MockObjectConfiguration.class)
-                .build();
-        Temporal value = m.readValue(
-                "[\"" + Instant.class.getName() + "\",123456789]", Temporal.class
-                );
-        assertTrue("The value should be an Instant.", value instanceof Instant);
-        assertEquals("The value is not correct.", date, value);
-    }
-
-    @Test
-    public void testDeserializationWithTypeInfo03() throws Exception
-    {
-        Instant date = Instant.ofEpochSecond(123456789L, 422000000);
-        ObjectMapper m = newMapperBuilder()
-                .disable(DeserializationFeature.READ_DATE_TIMESTAMPS_AS_NANOSECONDS)
-                .addMixIn(Temporal.class, MockObjectConfiguration.class)
-                .build();
-        Temporal value = m.readValue(
-                "[\"" + Instant.class.getName() + "\",123456789422]", Temporal.class
-                );
-
-        assertTrue("The value should be an Instant.", value instanceof Instant);
-        assertEquals("The value is not correct.", date, value);
-    }
-
-    @Test
-    public void testDeserializationWithTypeInfo04() throws Exception
-    {
-        Instant date = Instant.now();
-        ObjectMapper m = newMapperBuilder()
-                .addMixIn(Temporal.class, MockObjectConfiguration.class)
-                .build();
-        Temporal value = m.readValue(
-                "[\"" + Instant.class.getName() + "\",\"" + FORMATTER.format(date) + "\"]", Temporal.class
-                );
-        assertTrue("The value should be an Instant.", value instanceof Instant);
-        assertEquals("The value is not correct.", date, value);
-    }
-
-    @Test
-    public void testCustomPatternWithAnnotations01() throws Exception
-    {
-        final Wrapper input = new Wrapper(Instant.ofEpochMilli(0));
-        String json = MAPPER.writeValueAsString(input);
-        assertEquals(aposToQuotes("{'value':'1970-01-01T00:00:00Z'}"), json);
-
-        Wrapper result = MAPPER.readValue(json, Wrapper.class);
-        assertEquals(input.value, result.value);
-    }
-
-    // [datatype-jsr310#69]
-    @Test
-    public void testCustomPatternWithAnnotations02() throws Exception
-    {
-        //Test date is pushed one year after start of the epoch just to avoid possible issues with UTC-X TZs which could
-        //push the instant before tha start of the epoch
-        final Instant instant = ZonedDateTime.ofInstant(Instant.ofEpochMilli(0), ZoneId.of("UTC")).plusYears(1).toInstant();
-        final DateTimeFormatter formatter = DateTimeFormatter.ofPattern(CUSTOM_PATTERN);
-        final String valueInUTC = formatter.withZone(ZoneId.of("UTC")).format(instant);
-
-        final WrapperWithCustomPattern input = new WrapperWithCustomPattern(instant);
-        String json = MAPPER.writeValueAsString(input);
-
-        assertTrue("Instant in UTC timezone was not serialized as expected.",
-                json.contains(aposToQuotes("'valueInUTC':'" + valueInUTC + "'")));
-
-        WrapperWithCustomPattern result = MAPPER.readValue(json, WrapperWithCustomPattern.class);
-        assertEquals("Instant in UTC timezone was not deserialized as expected.",
-                input.valueInUTC, result.valueInUTC);
-    }
-
-    // [datatype-jsr310#16]
-    @Test
-    public void testDeserializationFromStringAsNumber() throws Exception
-    {
-        // First, baseline test with floating-point numbers
-        Instant inst = Instant.now();
-        String json = MAPPER.writer()
-                .with(SerializationFeature.WRITE_DATES_AS_TIMESTAMPS)
-                .with(SerializationFeature.WRITE_DATE_TIMESTAMPS_AS_NANOSECONDS)
-                .writeValueAsString(inst);
-        Instant result = MAPPER.readValue(json, Instant.class);
-        assertNotNull(result);
-        assertEquals(result, inst);
-
-        // but then quoted as JSON String
-        result = MAPPER.readValue(String.format("\"%s\"", json),
-                Instant.class);
-        assertNotNull(result);
-        assertEquals(result, inst);
-    }
-
-    // [datatype-jsr310#79]
-    @Test
-    public void testRoundTripOfInstantAndJavaUtilDate() throws Exception
-    {
-        Instant givenInstant = LocalDate.of(2016, 1, 1).atStartOfDay().atZone(ZoneOffset.UTC).toInstant();
-        String json = MAPPER.writer()
-                .without(SerializationFeature.WRITE_DATE_TIMESTAMPS_AS_NANOSECONDS,
-                        SerializationFeature.WRITE_DATES_AS_TIMESTAMPS)
-                .writeValueAsString(java.util.Date.from(givenInstant));
-        Instant actual = MAPPER.readerFor(Instant.class)
-                .without(DeserializationFeature.READ_DATE_TIMESTAMPS_AS_NANOSECONDS)
-                .readValue(json);
-        assertEquals(givenInstant, actual);
-    }
-
-    // [jackson-modules-java8#18]
-    @Test
-    public void testDeserializationFromStringWithZeroZoneOffset01() throws Exception {
-        Instant date = Instant.now();
-        String json = formatWithZeroZoneOffset(date, "+00:00");
-        Instant result = MAPPER.readValue(json, Instant.class);
-        assertEquals("The value is not correct.", date, result);
-    }
-
-    @Test
-    public void testDeserializationFromStringWithZeroZoneOffset02() throws Exception {
-        Instant date = Instant.now();
-        String json = formatWithZeroZoneOffset(date, "+0000");
-        Instant result = MAPPER.readValue(json, Instant.class);
-        assertEquals("The value is not correct.", date, result);
-    }
-
-    @Test
-    public void testDeserializationFromStringWithZeroZoneOffset03() throws Exception {
-        Instant date = Instant.now();
-        String json = formatWithZeroZoneOffset(date, "+00");
-        Instant result = MAPPER.readValue(json, Instant.class);
-        assertEquals("The value is not correct.", date, result);
-    }
-
-    private String formatWithZeroZoneOffset(Instant date, String offset){
-        return '"' + FORMATTER.format(date).replaceFirst("Z$", offset) + '"';
-    }
-=======
-
->>>>>>> 3956c030
 }