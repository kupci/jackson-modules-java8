package com.fasterxml.jackson.datatype.jsr310.deser;

import java.time.ZoneId;

import org.junit.Test;

import static org.junit.Assert.assertEquals;

import com.fasterxml.jackson.databind.DatabindContext;
import com.fasterxml.jackson.databind.JavaType;
import com.fasterxml.jackson.databind.ObjectMapper;
import com.fasterxml.jackson.databind.jsontype.PolymorphicTypeValidator;
import com.fasterxml.jackson.datatype.jsr310.ModuleTestBase;

public class DefaultTypingTest extends ModuleTestBase
{
    static class NoCheckSubTypeValidator
        extends PolymorphicTypeValidator.Base
    {
        private static final long serialVersionUID = 1L;

        @Override
        public Validity validateBaseType(DatabindContext ctxt, JavaType baseType) {
            return Validity.ALLOWED;
        }
    }

<<<<<<< HEAD
    private final ObjectMapper TYPING_MAPPER = newMapperBuilder()
            .activateDefaultTyping(new NoCheckSubTypeValidator())
            .build();

    // for [datatype-jsr310#24]
=======
    // for [datatype-jsr310#24]: will NOT add Type Id since actual type is concrete,
    // not abstract (although... how come deserializer does not except Type Id?)
>>>>>>> a0aa90f0
    @Test
    public void testZoneIdAsIs() throws Exception
    {
        ZoneId exp = ZoneId.of("America/Chicago");
        String json = TYPING_MAPPER.writeValueAsString(exp);
        ZoneId act = TYPING_MAPPER.readValue(json, ZoneId.class);
        assertEquals(exp, act);
    }

    // This one WILL add type info, since `ZoneId` is abstract type:
    @Test
    public void testZoneWithForcedBaseType() throws Exception
    {
        ZoneId exp = ZoneId.of("America/Chicago");
        String json = TYPING_MAPPER.writerFor(ZoneId.class).writeValueAsString(exp);
        ZoneId act = TYPING_MAPPER.readValue(json, ZoneId.class);
        assertEquals(exp, act);
    }
}<|MERGE_RESOLUTION|>--- conflicted
+++ resolved
@@ -25,16 +25,11 @@
         }
     }
 
-<<<<<<< HEAD
     private final ObjectMapper TYPING_MAPPER = newMapperBuilder()
             .activateDefaultTyping(new NoCheckSubTypeValidator())
             .build();
 
     // for [datatype-jsr310#24]
-=======
-    // for [datatype-jsr310#24]: will NOT add Type Id since actual type is concrete,
-    // not abstract (although... how come deserializer does not except Type Id?)
->>>>>>> a0aa90f0
     @Test
     public void testZoneIdAsIs() throws Exception
     {
