package com.fasterxml.jackson.datatype.jsr310.deser;

import java.time.ZoneId;

import org.junit.Test;

import static org.junit.Assert.assertEquals;

import com.fasterxml.jackson.databind.DatabindContext;
import com.fasterxml.jackson.databind.JavaType;
import com.fasterxml.jackson.databind.ObjectMapper;
import com.fasterxml.jackson.databind.jsontype.PolymorphicTypeValidator;
import com.fasterxml.jackson.datatype.jsr310.ModuleTestBase;

public class DefaultTypingTest extends ModuleTestBase
{
    static class NoCheckSubTypeValidator
        extends PolymorphicTypeValidator.Base
    {
<<<<<<< HEAD
        private static final long serialVersionUID = 1L;

        @Override
        public Validity validateBaseType(DatabindContext ctxt, JavaType baseType) {
            return Validity.ALLOWED;
        }
=======
        TYPING_MAPPER.activateDefaultTyping(new NoCheckSubTypeValidator());
>>>>>>> 08a02e1c
    }

    private final ObjectMapper TYPING_MAPPER = newMapperBuilder()
            .enableDefaultTyping(new NoCheckSubTypeValidator())
            .build();

    // for [datatype-jsr310#24]
    @Test
    public void testZoneIdAsIs() throws Exception
    {
        ZoneId exp = ZoneId.of("America/Chicago");
        String json = TYPING_MAPPER.writeValueAsString(exp);
        assertEquals(exp, TYPING_MAPPER.readValue(json, ZoneId.class));
    }

    @Test
    public void testZoneWithForcedBaseType() throws Exception
    {
        ZoneId exp = ZoneId.of("America/Chicago");
        String json = TYPING_MAPPER.writerFor(ZoneId.class).writeValueAsString(exp);
        assertEquals(exp, TYPING_MAPPER.readValue(json, ZoneId.class));
    }
}<|MERGE_RESOLUTION|>--- conflicted
+++ resolved
@@ -17,20 +17,16 @@
     static class NoCheckSubTypeValidator
         extends PolymorphicTypeValidator.Base
     {
-<<<<<<< HEAD
         private static final long serialVersionUID = 1L;
 
         @Override
         public Validity validateBaseType(DatabindContext ctxt, JavaType baseType) {
             return Validity.ALLOWED;
         }
-=======
-        TYPING_MAPPER.activateDefaultTyping(new NoCheckSubTypeValidator());
->>>>>>> 08a02e1c
     }
 
     private final ObjectMapper TYPING_MAPPER = newMapperBuilder()
-            .enableDefaultTyping(new NoCheckSubTypeValidator())
+            .activateDefaultTyping(new NoCheckSubTypeValidator())
             .build();
 
     // for [datatype-jsr310#24]
