/*
 * Copyright 2013 FasterXML.com
 *
 * Licensed under the Apache License, Version 2.0 (the "License"); you may
 * not use this file except in compliance with the License. You may obtain
 * a copy of the License at
 *
 *     http://www.apache.org/licenses/LICENSE-2.0
 *
 * Unless required by applicable law or agreed to in writing, software
 * distributed under the License is distributed on an "AS IS" BASIS,
 * WITHOUT WARRANTIES OR CONDITIONS OF ANY KIND, either express or implied.
 * See the license for the specific language governing permissions and
 * limitations under the license.
 */

package com.fasterxml.jackson.datatype.jsr310.deser;

import com.fasterxml.jackson.annotation.JsonFormat;
import com.fasterxml.jackson.annotation.JsonFormat.Feature;
<<<<<<< HEAD
=======
import com.fasterxml.jackson.annotation.JsonFormat.Value;
import com.fasterxml.jackson.annotation.OptBoolean;
>>>>>>> e93ab342
import com.fasterxml.jackson.core.JsonParser;
import com.fasterxml.jackson.core.JsonProcessingException;
import com.fasterxml.jackson.core.JsonToken;
import com.fasterxml.jackson.core.type.TypeReference;
import com.fasterxml.jackson.databind.*;
import com.fasterxml.jackson.databind.deser.DeserializationProblemHandler;
import com.fasterxml.jackson.databind.exc.InvalidFormatException;
import com.fasterxml.jackson.databind.exc.MismatchedInputException;
import com.fasterxml.jackson.datatype.jsr310.MockObjectConfiguration;
import com.fasterxml.jackson.datatype.jsr310.ModuleTestBase;
import org.junit.Test;

import java.io.IOException;
import java.time.Instant;
import java.time.LocalDateTime;
import java.time.Month;
import java.time.ZoneOffset;
import java.time.format.DateTimeParseException;
import java.time.temporal.Temporal;
import java.util.Calendar;
import java.util.Date;
import java.util.Map;
import java.util.TimeZone;

import static org.junit.Assert.*;

public class LocalDateTimeDeserTest
    extends ModuleTestBase
{
    private final static ObjectMapper MAPPER = newMapper();
    private final static ObjectReader READER = MAPPER.readerFor(LocalDateTime.class);
    private final TypeReference<Map<String, LocalDateTime>> MAP_TYPE_REF = new TypeReference<Map<String, LocalDateTime>>() { };

    final static class StrictWrapper {
        @JsonFormat(pattern="yyyy-MM-dd HH:mm",
                lenient = OptBoolean.FALSE)
        public LocalDateTime value;

        public StrictWrapper() { }
        public StrictWrapper(LocalDateTime v) { value = v; }
    }

    /*
    /**********************************************************
    /* Tests for deserializing from int array
    /**********************************************************
     */

    @Test
    public void testDeserializationAsTimestamp01() throws Exception
    {
        LocalDateTime value = READER.readValue("[1986,1,17,15,43]");
        LocalDateTime time = LocalDateTime.of(1986, Month.JANUARY, 17, 15, 43);
        assertEquals("The value is not correct.", time, value);
    }

    @Test
    public void testDeserializationAsTimestamp02() throws Exception
    {
        LocalDateTime value = READER.readValue("[2013,8,21,9,22,57]");
        LocalDateTime time = LocalDateTime.of(2013, Month.AUGUST, 21, 9, 22, 57);
        assertEquals("The value is not correct.", time, value);
    }

    @Test
    public void testDeserializationAsTimestamp03Nanoseconds() throws Exception
    {
        ObjectReader r = READER
                .with(DeserializationFeature.READ_DATE_TIMESTAMPS_AS_NANOSECONDS);
        LocalDateTime value = r.readValue("[2013,8,21,9,22,0,57]");
        LocalDateTime time = LocalDateTime.of(2013, Month.AUGUST, 21, 9, 22, 0, 57);
        assertEquals("The value is not correct.", time, value);
    }

    @Test
    public void testDeserializationAsTimestamp03Milliseconds() throws Exception
    {
        ObjectReader r = READER
                .without(DeserializationFeature.READ_DATE_TIMESTAMPS_AS_NANOSECONDS);
        LocalDateTime value = r.readValue("[2013,8,21,9,22,0,57]");
        LocalDateTime time = LocalDateTime.of(2013, Month.AUGUST, 21, 9, 22, 0, 57000000);
        assertEquals("The value is not correct.", time, value);
    }

    @Test
    public void testDeserializationAsTimestamp04Nanoseconds() throws Exception
    {
        ObjectReader r = MAPPER.readerFor(LocalDateTime.class)
                .with(DeserializationFeature.READ_DATE_TIMESTAMPS_AS_NANOSECONDS);
        LocalDateTime value = r.readValue("[2005,11,5,22,31,5,829837]");
        LocalDateTime time = LocalDateTime.of(2005, Month.NOVEMBER, 5, 22, 31, 5, 829837);
        assertEquals("The value is not correct.", time, value);
    }

    @Test
    public void testDeserializationAsTimestamp04Milliseconds01() throws Exception
    {
        ObjectReader r = READER
                .without(DeserializationFeature.READ_DATE_TIMESTAMPS_AS_NANOSECONDS);
        LocalDateTime value = r.readValue("[2005,11,5,22,31,5,829837]");

        LocalDateTime time = LocalDateTime.of(2005, Month.NOVEMBER, 5, 22, 31, 5, 829837);
        assertEquals("The value is not correct.", time, value);
    }

    @Test
    public void testDeserializationAsTimestamp04Milliseconds02() throws Exception
    {
        ObjectReader r = READER
                .without(DeserializationFeature.READ_DATE_TIMESTAMPS_AS_NANOSECONDS);
        LocalDateTime value = r.readValue("[2005,11,5,22,31,5,829]");
        LocalDateTime time = LocalDateTime.of(2005, Month.NOVEMBER, 5, 22, 31, 5, 829000000);
        assertEquals("The value is not correct.", time, value);
    }

    /*
    /**********************************************************
    /* Tests for deserializing from textual representation
    /**********************************************************
     */
    
    @Test
    public void testDeserializationAsString01() throws Exception
    {
        LocalDateTime time = LocalDateTime.of(1986, Month.JANUARY, 17, 15, 43);
        LocalDateTime value = MAPPER.readValue('"' + time.toString() + '"', LocalDateTime.class);
        assertEquals("The value is not correct.", time, value);

        assertEquals("The value is not correct.",
                LocalDateTime.of(2000, Month.JANUARY, 1, 12, 0),
                READER.readValue(quote("2000-01-01T12:00")));
    }

    @Test
    public void testDeserializationAsString02() throws Exception
    {
        LocalDateTime time = LocalDateTime.of(2013, Month.AUGUST, 21, 9, 22, 57);
        LocalDateTime value = MAPPER.readValue('"' + time.toString() + '"', LocalDateTime.class);
        assertEquals("The value is not correct.", time, value);
    }

    @Test
    public void testDeserializationAsString03() throws Exception
    {
        LocalDateTime time = LocalDateTime.of(2005, Month.NOVEMBER, 5, 22, 31, 5, 829837);
        LocalDateTime value = MAPPER.readValue('"' + time.toString() + '"', LocalDateTime.class);
        assertEquals("The value is not correct.", time, value);
    }

    @Test
    public void testDeserializationAsString04() throws Exception
    {
        Instant instant = Instant.now();
        LocalDateTime value = MAPPER.readValue('"' + instant.toString() + '"', LocalDateTime.class);
        assertEquals("The value is not correct.", LocalDateTime.ofInstant(instant, ZoneOffset.UTC), value);
    }

    @Test
    public void testBadDeserializationAsString01() throws Throwable
    {
        try {
            READER.readValue(quote("notalocaldatetime"));
            fail("expected fail");
        } catch (InvalidFormatException e) {
            verifyException(e, "Cannot deserialize value of type");
            verifyException(e, "from String \"");
        }
    }

    /*
    /**********************************************************
    /* Tests for empty string handling
    /**********************************************************
     */

    @Test
    public void testLenientDeserializeFromEmptyString() throws Exception {

        String key = "datetime";
        ObjectMapper mapper = newMapper();
        ObjectReader objectReader = mapper.readerFor(MAP_TYPE_REF);

        String dateValAsNullStr = null;
        String dateValAsEmptyStr = "";

        String valueFromNullStr = mapper.writeValueAsString(asMap(key, dateValAsNullStr));
        Map<String, LocalDateTime> actualMapFromNullStr = objectReader.readValue(valueFromNullStr);
        LocalDateTime actualDateFromNullStr = actualMapFromNullStr.get(key);
        assertNull(actualDateFromNullStr);

        String valueFromEmptyStr = mapper.writeValueAsString(asMap(key, dateValAsEmptyStr));
        Map<String, LocalDateTime> actualMapFromEmptyStr = objectReader.readValue(valueFromEmptyStr);
        LocalDateTime actualDateFromEmptyStr = actualMapFromEmptyStr.get(key);
        assertEquals("empty string failed to deserialize to null with lenient setting",actualDateFromNullStr, actualDateFromEmptyStr);
    }

    @Test( expected =  MismatchedInputException.class)
    public void testStrictDeserializeFromEmptyString() throws Exception {

        final String key = "datetime";
        final ObjectMapper mapper = mapperBuilder()
                .withConfigOverride(LocalDateTime.class,
                        c -> c.setFormat(JsonFormat.Value.forLeniency(false))
                )
                .build();
        final ObjectReader objectReader = mapper.readerFor(MAP_TYPE_REF);
        final String dateValAsNullStr = null;

        // even with strict, null value should be deserialized without throwing an exception
        String valueFromNullStr = mapper.writeValueAsString(asMap(key, dateValAsNullStr));
        Map<String, LocalDateTime> actualMapFromNullStr = objectReader.readValue(valueFromNullStr);
        assertNull(actualMapFromNullStr.get(key));

        String dateValAsEmptyStr = "";
        // TODO: nothing stops us from writing an empty string, maybe there should be a check there too?
        String valueFromEmptyStr = mapper.writeValueAsString(asMap("date", dateValAsEmptyStr));
        // with strict, deserializing an empty string is not permitted
        objectReader.readValue(valueFromEmptyStr);
    }

    /*
    /**********************************************************
    /* Tests for alternate array handling
    /**********************************************************
     */

    @Test
    public void testDeserializationAsArrayDisabled() throws Throwable
    {
        try {
            READER.readValue("[\"2000-01-01T12:00\"]");
        } catch (MismatchedInputException e) {
            verifyException(e, "Unexpected token (VALUE_STRING) within Array");
        }
    }
    
    @Test
    public void testDeserializationAsEmptyArrayDisabled() throws Throwable
    {
        // works even without the feature enabled
        assertNull(READER.readValue("[]"));
    }

    @Test
    public void testDeserializationAsArrayEnabled() throws Throwable
    {
        LocalDateTime value = READER
                .with(DeserializationFeature.UNWRAP_SINGLE_VALUE_ARRAYS)
                .readValue("[\"2000-01-01T12:00\"]");
        assertEquals("The value is not correct.",
                LocalDateTime.of(2000, 1, 1, 12, 0, 0, 0), value);
    }
    
    @Test
    public void testDeserializationAsEmptyArrayEnabled() throws Throwable
    {
        LocalDateTime value = READER
               .with(DeserializationFeature.UNWRAP_SINGLE_VALUE_ARRAYS)
               .with(DeserializationFeature.ACCEPT_EMPTY_ARRAY_AS_NULL_OBJECT)
               .readValue("[]");
        assertNull(value);
    }

    /*
    /**********************************************************
    /* Tests for polymorphic handling
    /**********************************************************
     */
    
    @Test
    public void testDeserializationWithTypeInfo01() throws Exception
    {
        LocalDateTime time = LocalDateTime.of(2005, Month.NOVEMBER, 5, 22, 31, 5, 829837);
        final ObjectMapper m = newMapperBuilder()
                .addMixIn(Temporal.class, MockObjectConfiguration.class)
                .build();
        Temporal value = m.readerFor(Temporal.class)
                .with(DeserializationFeature.READ_DATE_TIMESTAMPS_AS_NANOSECONDS)
                .readValue(
                "[\"" + LocalDateTime.class.getName() + "\",[2005,11,5,22,31,5,829837]]");
        assertTrue("The value should be a LocalDateTime.", value instanceof LocalDateTime);
        assertEquals("The value is not correct.", time, value);
    }

    @Test
    public void testDeserializationWithTypeInfo02() throws Exception
    {
        LocalDateTime time = LocalDateTime.of(2005, Month.NOVEMBER, 5, 22, 31, 5, 422000000);

        final ObjectMapper m = newMapperBuilder()
                .addMixIn(Temporal.class, MockObjectConfiguration.class)
                .build();
        Temporal value = m.readerFor(Temporal.class)
                .without(DeserializationFeature.READ_DATE_TIMESTAMPS_AS_NANOSECONDS)
                .readValue(
                "[\"" + LocalDateTime.class.getName() + "\",[2005,11,5,22,31,5,422]]");
        assertTrue("The value should be a LocalDateTime.", value instanceof LocalDateTime);
        assertEquals("The value is not correct.", time, value);
    }

    @Test
    public void testDeserializationWithTypeInfo03() throws Exception
    {
        LocalDateTime time = LocalDateTime.of(2005, Month.NOVEMBER, 5, 22, 31, 5, 829837);
        final ObjectMapper m = newMapperBuilder().
                addMixIn(Temporal.class, MockObjectConfiguration.class)
                .build();
        Temporal value = m.readValue(
                "[\"" + LocalDateTime.class.getName() + "\",\"" + time.toString() + "\"]", Temporal.class
        );
        assertTrue("The value should be a LocalDateTime.", value instanceof LocalDateTime);
        assertEquals("The value is not correct.", time, value);
    }

    /*
    /**********************************************************
    /* Tests for `DeserialiazationProblemHandler` usage
    /**********************************************************
     */
    
    @Test
    public void testDateTimeExceptionIsHandled() throws Throwable
    {
        LocalDateTime now = LocalDateTime.now();
        DeserializationProblemHandler handler = new DeserializationProblemHandler() {
            @Override
            public Object handleWeirdStringValue(DeserializationContext ctxt, Class<?> targetType,
                   String valueToConvert, String failureMsg) throws IOException {
                if (LocalDateTime.class == targetType) {
                    if ("now".equals(valueToConvert)) {
                        return now;
                    }
                }
                return NOT_HANDLED;
            }
        };
        ObjectMapper handledMapper = mapperBuilder().addHandler(handler).build();
        assertEquals(now, handledMapper.readValue(quote("now"), LocalDateTime.class));
    }

    @Test
    public void testUnexpectedTokenIsHandled() throws Throwable
    {
        LocalDateTime now = LocalDateTime.now();
        DeserializationProblemHandler handler = new DeserializationProblemHandler() {
            @Override
            public Object handleUnexpectedToken(DeserializationContext ctxt, JavaType targetType,
                   JsonToken t, JsonParser p, String failureMsg) throws IOException {
                if (targetType.hasRawClass(LocalDateTime.class)) {
                    if (t.isBoolean()) {
                        return now;
                    }
                }
                return NOT_HANDLED;
            }
        };
        ObjectMapper handledMapper = mapperBuilder().addHandler(handler).build();
        assertEquals(now, handledMapper.readValue("true", LocalDateTime.class));
    }
    
    /*
    /**********************************************************
    /* Tests for specific reported issues
    /**********************************************************
     */

    // [datatype-jrs310#54]
    @Test
    public void testDeserializeToDate() throws Exception
    {
        ObjectMapper m = newMapperBuilder()
            .disable(SerializationFeature.WRITE_DATES_AS_TIMESTAMPS)
            .build();
        String localDateTimeJson = m.writeValueAsString(LocalDateTime.of(1999,10,12,13,45,5));
        assertEquals("\"1999-10-12T13:45:05\"", localDateTimeJson);
        Date date = m.readValue(localDateTimeJson,Date.class);
        assertNotNull(date);
        Calendar cal = Calendar.getInstance(TimeZone.getTimeZone("UTC"));
        cal.setTimeInMillis(date.getTime());
        assertEquals(1999, cal.get(Calendar.YEAR));
        assertEquals(12, cal.get(Calendar.DAY_OF_MONTH));
        assertEquals(13, cal.get(Calendar.HOUR_OF_DAY));
        assertEquals(45, cal.get(Calendar.MINUTE));
        assertEquals(5, cal.get(Calendar.SECOND));
    }

    // [modules-java8#47]: should indicate why timestamp won't work
    @Test
    public void testDeserilizeFromSimpleTimestamp() throws Exception
    {
        ObjectReader r = MAPPER.readerFor(LocalDateTime.class);
        LocalDateTime value;
        try {
            value = r.readValue("1235");
            fail("Should not succeed, instead got: "+value);
        } catch (MismatchedInputException e) {
            verifyException(e, "raw timestamp (1235) not allowed for `java.time.LocalDateTime`");
        }
    }

    /*
    /**********************************************************************
    /* Case-insensitive tests
    /**********************************************************************
     */

    // [modules-java8#80]: handle case-insensitive date/time
    @Test
    public void testDeserializationCaseInsensitiveEnabledOnValue() throws Throwable
    {
        final ObjectMapper mapper = newMapperBuilder()
                .withConfigOverride(LocalDateTime.class, o -> o.setFormat(JsonFormat.Value
                        .forPattern("dd-MMM-yyyy HH:mm")
                        .withFeature(Feature.ACCEPT_CASE_INSENSITIVE_VALUES)))
                .build();
        ObjectReader reader = mapper.readerFor(LocalDateTime.class);
        String[] jsons = new String[] {"'01-Jan-2000 13:14'","'01-JAN-2000 13:14'", "'01-jan-2000 13:14'"};
        for(String json : jsons) {
            expectSuccess(reader, LocalDateTime.of(2000, Month.JANUARY, 1, 13, 14), json);
        }
    }

    @Test
    public void testDeserializationCaseInsensitiveEnabled() throws Throwable
    {
        final ObjectMapper mapper = newMapperBuilder()
                .configure(MapperFeature.ACCEPT_CASE_INSENSITIVE_VALUES, true)
                .withConfigOverride(LocalDateTime.class, o -> o.setFormat(
                        JsonFormat.Value.forPattern("dd-MMM-yyyy HH:mm")))
                .build();
        ObjectReader reader = mapper.readerFor(LocalDateTime.class);
        String[] jsons = new String[] {"'01-Jan-2000 13:45'","'01-JAN-2000 13:45'", "'01-jan-2000 13:45'"};
        for(String json : jsons) {
            expectSuccess(reader, LocalDateTime.of(2000, Month.JANUARY, 1, 13, 45), json);
        }
    }

    @Test
    public void testDeserializationCaseInsensitiveDisabled() throws Throwable
    {
        final ObjectMapper mapper = newMapperBuilder()
                .configure(MapperFeature.ACCEPT_CASE_INSENSITIVE_VALUES, false)
                .withConfigOverride(LocalDateTime.class, o -> o.setFormat(
                        JsonFormat.Value.forPattern("dd-MMM-yyyy HH:mm")))
                .build();
        ObjectReader reader = mapper.readerFor(LocalDateTime.class);
        expectSuccess(reader, LocalDateTime.of(2000, Month.JANUARY, 1, 13, 45), quote("01-Jan-2000 13:45"));
    }

    @Test
    public void testDeserializationCaseInsensitiveDisabled_InvalidDate() throws Throwable
    {
        final ObjectMapper mapper = newMapperBuilder()
                .configure(MapperFeature.ACCEPT_CASE_INSENSITIVE_VALUES, false)
                .withConfigOverride(LocalDateTime.class, o -> o.setFormat(
                        JsonFormat.Value.forPattern("dd-MMM-yyyy")))
                .build();
        ObjectReader reader = mapper.readerFor(LocalDateTime.class);
        String[] jsons = new String[] {"'01-JAN-2000'", "'01-jan-2000'"};
        for(String json : jsons) {
            expectFailure(reader, json);
        }
    }

    /*
    /**********************************************************************
    /* Strict JsonFormat tests
    /**********************************************************************
     */

    // [modules-java8#148]: handle strict deserializaiton for date/time
    @Test(expected = InvalidFormatException.class)
    public void testStrictCustomFormatInvalidDate() throws Exception
    {
        StrictWrapper w = MAPPER.readValue("{\"value\":\"2019-11-31 15:45\"}", StrictWrapper.class);
    }

    @Test(expected = InvalidFormatException.class)
    public void testStrictCustomFormatInvalidTime() throws Exception
    {
        StrictWrapper w = MAPPER.readValue("{\"value\":\"2019-11-30 25:45\"}", StrictWrapper.class);
    }

    @Test(expected = InvalidFormatException.class)
    public void testStrictCustomFormatInvalidDateAndTime() throws Exception
    {
        StrictWrapper w = MAPPER.readValue("{\"value\":\"2019-11-31 25:45\"}", StrictWrapper.class);
    }


    private void expectSuccess(ObjectReader reader, Object exp, String json) throws IOException {
        final LocalDateTime value = reader.readValue(aposToQuotes(json));
        assertNotNull("The value should not be null.", value);
        assertEquals("The value is not correct.", exp,  value);
    }

    private void expectFailure(ObjectReader reader, String json) throws Throwable {
        try {
            reader.readValue(aposToQuotes(json));
            fail("expected DateTimeParseException");
        } catch (JsonProcessingException e) {
            if (e.getCause() == null) {
                throw e;
            }
            if (!(e.getCause() instanceof DateTimeParseException)) {
                throw e.getCause();
            }
        }
    }
}<|MERGE_RESOLUTION|>--- conflicted
+++ resolved
@@ -16,13 +16,21 @@
 
 package com.fasterxml.jackson.datatype.jsr310.deser;
 
+import java.io.IOException;
+import java.time.Instant;
+import java.time.LocalDateTime;
+import java.time.Month;
+import java.time.ZoneOffset;
+import java.time.format.DateTimeParseException;
+import java.time.temporal.Temporal;
+import java.util.Calendar;
+import java.util.Date;
+import java.util.Map;
+import java.util.TimeZone;
+
 import com.fasterxml.jackson.annotation.JsonFormat;
 import com.fasterxml.jackson.annotation.JsonFormat.Feature;
-<<<<<<< HEAD
-=======
-import com.fasterxml.jackson.annotation.JsonFormat.Value;
 import com.fasterxml.jackson.annotation.OptBoolean;
->>>>>>> e93ab342
 import com.fasterxml.jackson.core.JsonParser;
 import com.fasterxml.jackson.core.JsonProcessingException;
 import com.fasterxml.jackson.core.JsonToken;
@@ -34,18 +42,6 @@
 import com.fasterxml.jackson.datatype.jsr310.MockObjectConfiguration;
 import com.fasterxml.jackson.datatype.jsr310.ModuleTestBase;
 import org.junit.Test;
-
-import java.io.IOException;
-import java.time.Instant;
-import java.time.LocalDateTime;
-import java.time.Month;
-import java.time.ZoneOffset;
-import java.time.format.DateTimeParseException;
-import java.time.temporal.Temporal;
-import java.util.Calendar;
-import java.util.Date;
-import java.util.Map;
-import java.util.TimeZone;
 
 import static org.junit.Assert.*;
 
@@ -497,19 +493,19 @@
     @Test(expected = InvalidFormatException.class)
     public void testStrictCustomFormatInvalidDate() throws Exception
     {
-        StrictWrapper w = MAPPER.readValue("{\"value\":\"2019-11-31 15:45\"}", StrictWrapper.class);
+        /*StrictWrapper w =*/ MAPPER.readValue("{\"value\":\"2019-11-31 15:45\"}", StrictWrapper.class);
     }
 
     @Test(expected = InvalidFormatException.class)
     public void testStrictCustomFormatInvalidTime() throws Exception
     {
-        StrictWrapper w = MAPPER.readValue("{\"value\":\"2019-11-30 25:45\"}", StrictWrapper.class);
+        /*StrictWrapper w =*/ MAPPER.readValue("{\"value\":\"2019-11-30 25:45\"}", StrictWrapper.class);
     }
 
     @Test(expected = InvalidFormatException.class)
     public void testStrictCustomFormatInvalidDateAndTime() throws Exception
     {
-        StrictWrapper w = MAPPER.readValue("{\"value\":\"2019-11-31 25:45\"}", StrictWrapper.class);
+        /*StrictWrapper w =*/ MAPPER.readValue("{\"value\":\"2019-11-31 25:45\"}", StrictWrapper.class);
     }
 
 
