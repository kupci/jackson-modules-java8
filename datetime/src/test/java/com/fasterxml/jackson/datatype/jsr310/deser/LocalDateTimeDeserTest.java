/*
 * Copyright 2013 FasterXML.com
 *
 * Licensed under the Apache License, Version 2.0 (the "License"); you may
 * not use this file except in compliance with the License. You may obtain
 * a copy of the License at
 *
 *     http://www.apache.org/licenses/LICENSE-2.0
 *
 * Unless required by applicable law or agreed to in writing, software
 * distributed under the License is distributed on an "AS IS" BASIS,
 * WITHOUT WARRANTIES OR CONDITIONS OF ANY KIND, either express or implied.
 * See the license for the specific language governing permissions and
 * limitations under the license.
 */

package com.fasterxml.jackson.datatype.jsr310.deser;

import java.io.IOException;
import java.time.Instant;
import java.time.LocalDateTime;
import java.time.Month;
import java.time.ZoneOffset;
import java.time.temporal.Temporal;
import java.util.Calendar;
import java.util.Date;
import java.util.TimeZone;

import com.fasterxml.jackson.core.JsonParser;
import com.fasterxml.jackson.core.JsonToken;

import com.fasterxml.jackson.databind.*;
import com.fasterxml.jackson.databind.deser.DeserializationProblemHandler;
import com.fasterxml.jackson.databind.exc.InvalidFormatException;
import com.fasterxml.jackson.databind.exc.MismatchedInputException;

import com.fasterxml.jackson.datatype.jsr310.MockObjectConfiguration;
import com.fasterxml.jackson.datatype.jsr310.ModuleTestBase;

import org.junit.Test;

import static org.junit.Assert.*;

public class LocalDateTimeDeserTest
    extends ModuleTestBase
{
<<<<<<< HEAD
    private final ObjectMapper MAPPER = newMapper();
    private final ObjectReader READER = MAPPER.readerFor(LocalDateTime.class);
=======
    private final static ObjectMapper MAPPER = newMapper();
    private final static ObjectReader READER = MAPPER.readerFor(LocalDateTime.class);
>>>>>>> e7fddfbe

    /*
    /**********************************************************
    /* Tests for deserializing from int array
    /**********************************************************
     */

    @Test
    public void testDeserializationAsTimestamp01() throws Exception
    {
<<<<<<< HEAD
        LocalDateTime value = READER.readValue("[1986,1,17,15,43]");
=======
        LocalDateTime value = MAPPER.readValue("[1986,1,17,15,43]", LocalDateTime.class);
>>>>>>> e7fddfbe
        LocalDateTime time = LocalDateTime.of(1986, Month.JANUARY, 17, 15, 43);
        assertEquals("The value is not correct.", time, value);
    }

    @Test
    public void testDeserializationAsTimestamp02() throws Exception
    {
<<<<<<< HEAD
        LocalDateTime value = READER.readValue("[2013,8,21,9,22,57]");
=======
        LocalDateTime value = MAPPER.readValue("[2013,8,21,9,22,57]", LocalDateTime.class);
>>>>>>> e7fddfbe
        LocalDateTime time = LocalDateTime.of(2013, Month.AUGUST, 21, 9, 22, 57);
        assertEquals("The value is not correct.", time, value);
    }

    @Test
    public void testDeserializationAsTimestamp03Nanoseconds() throws Exception
    {
<<<<<<< HEAD
        ObjectReader r = READER
=======
        ObjectReader r = MAPPER.readerFor(LocalDateTime.class)
>>>>>>> e7fddfbe
                .with(DeserializationFeature.READ_DATE_TIMESTAMPS_AS_NANOSECONDS);
        LocalDateTime value = r.readValue("[2013,8,21,9,22,0,57]");
        LocalDateTime time = LocalDateTime.of(2013, Month.AUGUST, 21, 9, 22, 0, 57);
        assertEquals("The value is not correct.", time, value);
    }

    @Test
    public void testDeserializationAsTimestamp03Milliseconds() throws Exception
    {
<<<<<<< HEAD
        ObjectReader r = READER
=======
        ObjectReader r = MAPPER.readerFor(LocalDateTime.class)
>>>>>>> e7fddfbe
                .without(DeserializationFeature.READ_DATE_TIMESTAMPS_AS_NANOSECONDS);
        LocalDateTime value = r.readValue("[2013,8,21,9,22,0,57]");
        LocalDateTime time = LocalDateTime.of(2013, Month.AUGUST, 21, 9, 22, 0, 57000000);
        assertEquals("The value is not correct.", time, value);
    }

    @Test
    public void testDeserializationAsTimestamp04Nanoseconds() throws Exception
    {
<<<<<<< HEAD
        ObjectReader r = READER
=======
        ObjectReader r = MAPPER.readerFor(LocalDateTime.class)
>>>>>>> e7fddfbe
                .with(DeserializationFeature.READ_DATE_TIMESTAMPS_AS_NANOSECONDS);
        LocalDateTime value = r.readValue("[2005,11,5,22,31,5,829837]");
        LocalDateTime time = LocalDateTime.of(2005, Month.NOVEMBER, 5, 22, 31, 5, 829837);
        assertEquals("The value is not correct.", time, value);
    }

    @Test
    public void testDeserializationAsTimestamp04Milliseconds01() throws Exception
    {
<<<<<<< HEAD
        ObjectReader r = READER
=======
        ObjectReader r = MAPPER.readerFor(LocalDateTime.class)
>>>>>>> e7fddfbe
                .without(DeserializationFeature.READ_DATE_TIMESTAMPS_AS_NANOSECONDS);
        LocalDateTime value = r.readValue("[2005,11,5,22,31,5,829837]");

        LocalDateTime time = LocalDateTime.of(2005, Month.NOVEMBER, 5, 22, 31, 5, 829837);
        assertEquals("The value is not correct.", time, value);
    }

    @Test
    public void testDeserializationAsTimestamp04Milliseconds02() throws Exception
    {
<<<<<<< HEAD
        ObjectReader r = READER
=======
        ObjectReader r = MAPPER.readerFor(LocalDateTime.class)
>>>>>>> e7fddfbe
                .without(DeserializationFeature.READ_DATE_TIMESTAMPS_AS_NANOSECONDS);
        LocalDateTime value = r.readValue("[2005,11,5,22,31,5,829]");
        LocalDateTime time = LocalDateTime.of(2005, Month.NOVEMBER, 5, 22, 31, 5, 829000000);
        assertEquals("The value is not correct.", time, value);
    }

    /*
    /**********************************************************
    /* Tests for deserializing from textual representation
    /**********************************************************
     */
    
    @Test
    public void testDeserializationAsString01() throws Exception
    {
        LocalDateTime time = LocalDateTime.of(1986, Month.JANUARY, 17, 15, 43);
        LocalDateTime value = MAPPER.readValue('"' + time.toString() + '"', LocalDateTime.class);
        assertEquals("The value is not correct.", time, value);

        assertEquals("The value is not correct.",
                LocalDateTime.of(2000, Month.JANUARY, 1, 12, 0),
                READER.readValue(quote("2000-01-01T12:00")));
    }

    @Test
    public void testDeserializationAsString02() throws Exception
    {
        LocalDateTime time = LocalDateTime.of(2013, Month.AUGUST, 21, 9, 22, 57);
        LocalDateTime value = MAPPER.readValue('"' + time.toString() + '"', LocalDateTime.class);
        assertEquals("The value is not correct.", time, value);
    }

    @Test
    public void testDeserializationAsString03() throws Exception
    {
        LocalDateTime time = LocalDateTime.of(2005, Month.NOVEMBER, 5, 22, 31, 5, 829837);
        LocalDateTime value = MAPPER.readValue('"' + time.toString() + '"', LocalDateTime.class);
        assertEquals("The value is not correct.", time, value);
    }

    @Test
    public void testDeserializationAsString04() throws Exception
    {
        Instant instant = Instant.now();
        LocalDateTime value = MAPPER.readValue('"' + instant.toString() + '"', LocalDateTime.class);
        assertEquals("The value is not correct.", LocalDateTime.ofInstant(instant, ZoneOffset.UTC), value);
    }

    @Test
    public void testBadDeserializationAsString01() throws Throwable
    {
        try {
            READER.readValue(quote("notalocaldatetime"));
            fail("expected fail");
        } catch (InvalidFormatException e) {
            verifyException(e, "Cannot deserialize value of type");
            verifyException(e, "from String \"");
        }
    }

    /*
    /**********************************************************
    /* Tests for alternate array handling
    /**********************************************************
     */

    @Test
    public void testDeserializationAsArrayDisabled() throws Throwable
    {
        try {
            READER.readValue("[\"2000-01-01T12:00\"]");
        } catch (MismatchedInputException e) {
            verifyException(e, "Unexpected token (VALUE_STRING) within Array");
        }
    }
    
    @Test
    public void testDeserializationAsEmptyArrayDisabled() throws Throwable
    {
        // works even without the feature enabled
        assertNull(READER.readValue("[]"));
    }

    @Test
    public void testDeserializationAsArrayEnabled() throws Throwable
    {
        LocalDateTime value = READER
                .with(DeserializationFeature.UNWRAP_SINGLE_VALUE_ARRAYS)
                .readValue("[\"2000-01-01T12:00\"]");
        assertEquals("The value is not correct.",
                LocalDateTime.of(2000, 1, 1, 12, 0, 0, 0), value);
    }
    
    @Test
    public void testDeserializationAsEmptyArrayEnabled() throws Throwable
    {
        LocalDateTime value = READER
               .with(DeserializationFeature.UNWRAP_SINGLE_VALUE_ARRAYS)
               .with(DeserializationFeature.ACCEPT_EMPTY_ARRAY_AS_NULL_OBJECT)
               .readValue("[]");
        assertNull(value);
    }

    /*
    /**********************************************************
    /* Tests for polymorphic handling
    /**********************************************************
     */
    
    @Test
    public void testDeserializationWithTypeInfo01() throws Exception
    {
        LocalDateTime time = LocalDateTime.of(2005, Month.NOVEMBER, 5, 22, 31, 5, 829837);
        final ObjectMapper m = newMapperBuilder()
                .addMixIn(Temporal.class, MockObjectConfiguration.class)
                .build();
        Temporal value = m.readerFor(Temporal.class)
                .with(DeserializationFeature.READ_DATE_TIMESTAMPS_AS_NANOSECONDS)
                .readValue(
                "[\"" + LocalDateTime.class.getName() + "\",[2005,11,5,22,31,5,829837]]");
        assertTrue("The value should be a LocalDateTime.", value instanceof LocalDateTime);
        assertEquals("The value is not correct.", time, value);
    }

    @Test
    public void testDeserializationWithTypeInfo02() throws Exception
    {
        LocalDateTime time = LocalDateTime.of(2005, Month.NOVEMBER, 5, 22, 31, 5, 422000000);

        final ObjectMapper m = newMapperBuilder()
                .addMixIn(Temporal.class, MockObjectConfiguration.class)
                .build();
        Temporal value = m.readerFor(Temporal.class)
                .without(DeserializationFeature.READ_DATE_TIMESTAMPS_AS_NANOSECONDS)
                .readValue(
                "[\"" + LocalDateTime.class.getName() + "\",[2005,11,5,22,31,5,422]]");
        assertTrue("The value should be a LocalDateTime.", value instanceof LocalDateTime);
        assertEquals("The value is not correct.", time, value);
    }

    @Test
    public void testDeserializationWithTypeInfo03() throws Exception
    {
        LocalDateTime time = LocalDateTime.of(2005, Month.NOVEMBER, 5, 22, 31, 5, 829837);
        final ObjectMapper m = newMapperBuilder().
                addMixIn(Temporal.class, MockObjectConfiguration.class)
                .build();
        Temporal value = m.readValue(
                "[\"" + LocalDateTime.class.getName() + "\",\"" + time.toString() + "\"]", Temporal.class
        );
        assertTrue("The value should be a LocalDateTime.", value instanceof LocalDateTime);
        assertEquals("The value is not correct.", time, value);
    }

    /*
    /**********************************************************
    /* Tests for `DeserialiazationProblemHandler` usage
    /**********************************************************
     */
    
    @Test
    public void testDateTimeExceptionIsHandled() throws Throwable
    {
        LocalDateTime now = LocalDateTime.now();
        DeserializationProblemHandler handler = new DeserializationProblemHandler() {
            @Override
            public Object handleWeirdStringValue(DeserializationContext ctxt, Class<?> targetType,
                   String valueToConvert, String failureMsg) throws IOException {
                if (LocalDateTime.class == targetType) {
                    if ("now".equals(valueToConvert)) {
                        return now;
                    }
                }
                return NOT_HANDLED;
            }
        };
        ObjectMapper handledMapper = mapperBuilder().addHandler(handler).build();
        assertEquals(now, handledMapper.readValue(quote("now"), LocalDateTime.class));
    }

    @Test
    public void testUnexpectedTokenIsHandled() throws Throwable
    {
        LocalDateTime now = LocalDateTime.now();
        DeserializationProblemHandler handler = new DeserializationProblemHandler() {
            @Override
            public Object handleUnexpectedToken(DeserializationContext ctxt, Class<?> targetType,
                   JsonToken t, JsonParser p, String failureMsg) throws IOException {
                if (LocalDateTime.class == targetType) {
                    if (t.isBoolean()) {
                        return now;
                    }
                }
                return NOT_HANDLED;
            }
        };
        ObjectMapper handledMapper = mapperBuilder().addHandler(handler).build();
        assertEquals(now, handledMapper.readValue("true", LocalDateTime.class));
    }
    
    /*
    /**********************************************************
    /* Tests for specific reported issues
    /**********************************************************
     */

    // [datatype-jrs310#54]
    @Test
    public void testDeserializeToDate() throws Exception
    {
        ObjectMapper m = newMapperBuilder()
            .disable(SerializationFeature.WRITE_DATES_AS_TIMESTAMPS)
            .build();
        String localDateTimeJson = m.writeValueAsString(LocalDateTime.of(1999,10,12,13,45,5));
        assertEquals("\"1999-10-12T13:45:05\"", localDateTimeJson);
        Date date = m.readValue(localDateTimeJson,Date.class);
        assertNotNull(date);
        Calendar cal = Calendar.getInstance(TimeZone.getTimeZone("UTC"));
        cal.setTimeInMillis(date.getTime());
        assertEquals(1999, cal.get(Calendar.YEAR));
        assertEquals(12, cal.get(Calendar.DAY_OF_MONTH));
        assertEquals(13, cal.get(Calendar.HOUR_OF_DAY));
        assertEquals(45, cal.get(Calendar.MINUTE));
        assertEquals(5, cal.get(Calendar.SECOND));
    }

    // [modules-java8#47]: should indicate why timestamp won't work
    @Test
    public void testDeserilizeFromSimpleTimestamp() throws Exception
    {
        ObjectReader r = MAPPER.readerFor(LocalDateTime.class);
        LocalDateTime value;
        try {
            value = r.readValue("1235");
            fail("Should not succeed, instead got: "+value);
        } catch (MismatchedInputException e) {
            verifyException(e, "raw timestamp (1235) not allowed for `java.time.LocalDateTime`");
        }
    }
}<|MERGE_RESOLUTION|>--- conflicted
+++ resolved
@@ -44,13 +44,8 @@
 public class LocalDateTimeDeserTest
     extends ModuleTestBase
 {
-<<<<<<< HEAD
-    private final ObjectMapper MAPPER = newMapper();
-    private final ObjectReader READER = MAPPER.readerFor(LocalDateTime.class);
-=======
     private final static ObjectMapper MAPPER = newMapper();
     private final static ObjectReader READER = MAPPER.readerFor(LocalDateTime.class);
->>>>>>> e7fddfbe
 
     /*
     /**********************************************************
@@ -61,11 +56,7 @@
     @Test
     public void testDeserializationAsTimestamp01() throws Exception
     {
-<<<<<<< HEAD
         LocalDateTime value = READER.readValue("[1986,1,17,15,43]");
-=======
-        LocalDateTime value = MAPPER.readValue("[1986,1,17,15,43]", LocalDateTime.class);
->>>>>>> e7fddfbe
         LocalDateTime time = LocalDateTime.of(1986, Month.JANUARY, 17, 15, 43);
         assertEquals("The value is not correct.", time, value);
     }
@@ -73,11 +64,7 @@
     @Test
     public void testDeserializationAsTimestamp02() throws Exception
     {
-<<<<<<< HEAD
         LocalDateTime value = READER.readValue("[2013,8,21,9,22,57]");
-=======
-        LocalDateTime value = MAPPER.readValue("[2013,8,21,9,22,57]", LocalDateTime.class);
->>>>>>> e7fddfbe
         LocalDateTime time = LocalDateTime.of(2013, Month.AUGUST, 21, 9, 22, 57);
         assertEquals("The value is not correct.", time, value);
     }
@@ -85,11 +72,7 @@
     @Test
     public void testDeserializationAsTimestamp03Nanoseconds() throws Exception
     {
-<<<<<<< HEAD
         ObjectReader r = READER
-=======
-        ObjectReader r = MAPPER.readerFor(LocalDateTime.class)
->>>>>>> e7fddfbe
                 .with(DeserializationFeature.READ_DATE_TIMESTAMPS_AS_NANOSECONDS);
         LocalDateTime value = r.readValue("[2013,8,21,9,22,0,57]");
         LocalDateTime time = LocalDateTime.of(2013, Month.AUGUST, 21, 9, 22, 0, 57);
@@ -99,11 +82,7 @@
     @Test
     public void testDeserializationAsTimestamp03Milliseconds() throws Exception
     {
-<<<<<<< HEAD
         ObjectReader r = READER
-=======
-        ObjectReader r = MAPPER.readerFor(LocalDateTime.class)
->>>>>>> e7fddfbe
                 .without(DeserializationFeature.READ_DATE_TIMESTAMPS_AS_NANOSECONDS);
         LocalDateTime value = r.readValue("[2013,8,21,9,22,0,57]");
         LocalDateTime time = LocalDateTime.of(2013, Month.AUGUST, 21, 9, 22, 0, 57000000);
@@ -113,11 +92,7 @@
     @Test
     public void testDeserializationAsTimestamp04Nanoseconds() throws Exception
     {
-<<<<<<< HEAD
-        ObjectReader r = READER
-=======
         ObjectReader r = MAPPER.readerFor(LocalDateTime.class)
->>>>>>> e7fddfbe
                 .with(DeserializationFeature.READ_DATE_TIMESTAMPS_AS_NANOSECONDS);
         LocalDateTime value = r.readValue("[2005,11,5,22,31,5,829837]");
         LocalDateTime time = LocalDateTime.of(2005, Month.NOVEMBER, 5, 22, 31, 5, 829837);
@@ -127,11 +102,7 @@
     @Test
     public void testDeserializationAsTimestamp04Milliseconds01() throws Exception
     {
-<<<<<<< HEAD
         ObjectReader r = READER
-=======
-        ObjectReader r = MAPPER.readerFor(LocalDateTime.class)
->>>>>>> e7fddfbe
                 .without(DeserializationFeature.READ_DATE_TIMESTAMPS_AS_NANOSECONDS);
         LocalDateTime value = r.readValue("[2005,11,5,22,31,5,829837]");
 
@@ -142,11 +113,7 @@
     @Test
     public void testDeserializationAsTimestamp04Milliseconds02() throws Exception
     {
-<<<<<<< HEAD
         ObjectReader r = READER
-=======
-        ObjectReader r = MAPPER.readerFor(LocalDateTime.class)
->>>>>>> e7fddfbe
                 .without(DeserializationFeature.READ_DATE_TIMESTAMPS_AS_NANOSECONDS);
         LocalDateTime value = r.readValue("[2005,11,5,22,31,5,829]");
         LocalDateTime time = LocalDateTime.of(2005, Month.NOVEMBER, 5, 22, 31, 5, 829000000);
