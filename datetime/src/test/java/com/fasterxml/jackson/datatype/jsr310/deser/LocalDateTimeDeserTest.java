/*
 * Copyright 2013 FasterXML.com
 *
 * Licensed under the Apache License, Version 2.0 (the "License"); you may
 * not use this file except in compliance with the License. You may obtain
 * a copy of the License at
 *
 *     http://www.apache.org/licenses/LICENSE-2.0
 *
 * Unless required by applicable law or agreed to in writing, software
 * distributed under the License is distributed on an "AS IS" BASIS,
 * WITHOUT WARRANTIES OR CONDITIONS OF ANY KIND, either express or implied.
 * See the license for the specific language governing permissions and
 * limitations under the license.
 */

package com.fasterxml.jackson.datatype.jsr310.deser;

import com.fasterxml.jackson.annotation.JsonFormat;
import com.fasterxml.jackson.annotation.JsonFormat.Feature;
import com.fasterxml.jackson.core.JsonParser;
import com.fasterxml.jackson.core.JsonProcessingException;
import com.fasterxml.jackson.core.JsonToken;
import com.fasterxml.jackson.core.type.TypeReference;
import com.fasterxml.jackson.databind.*;
import com.fasterxml.jackson.databind.deser.DeserializationProblemHandler;
import com.fasterxml.jackson.databind.exc.InvalidFormatException;
import com.fasterxml.jackson.databind.exc.MismatchedInputException;
import com.fasterxml.jackson.datatype.jsr310.MockObjectConfiguration;
import com.fasterxml.jackson.datatype.jsr310.ModuleTestBase;
import org.junit.Test;

import java.io.IOException;
import java.time.Instant;
import java.time.LocalDateTime;
import java.time.Month;
import java.time.ZoneOffset;
import java.time.format.DateTimeParseException;
import java.time.temporal.Temporal;
import java.util.Calendar;
import java.util.Date;
import java.util.Map;
import java.util.TimeZone;

import static org.junit.Assert.*;

public class LocalDateTimeDeserTest
    extends ModuleTestBase
{
    private final static ObjectMapper MAPPER = newMapper();
    private final static ObjectReader READER = MAPPER.readerFor(LocalDateTime.class);
    private final TypeReference<Map<String, LocalDateTime>> MAP_TYPE_REF = new TypeReference<Map<String, LocalDateTime>>() { };

    /*
    /**********************************************************
    /* Tests for deserializing from int array
    /**********************************************************
     */

    @Test
    public void testDeserializationAsTimestamp01() throws Exception
    {
        LocalDateTime value = READER.readValue("[1986,1,17,15,43]");
        LocalDateTime time = LocalDateTime.of(1986, Month.JANUARY, 17, 15, 43);
        assertEquals("The value is not correct.", time, value);
    }

    @Test
    public void testDeserializationAsTimestamp02() throws Exception
    {
        LocalDateTime value = READER.readValue("[2013,8,21,9,22,57]");
        LocalDateTime time = LocalDateTime.of(2013, Month.AUGUST, 21, 9, 22, 57);
        assertEquals("The value is not correct.", time, value);
    }

    @Test
    public void testDeserializationAsTimestamp03Nanoseconds() throws Exception
    {
        ObjectReader r = READER
                .with(DeserializationFeature.READ_DATE_TIMESTAMPS_AS_NANOSECONDS);
        LocalDateTime value = r.readValue("[2013,8,21,9,22,0,57]");
        LocalDateTime time = LocalDateTime.of(2013, Month.AUGUST, 21, 9, 22, 0, 57);
        assertEquals("The value is not correct.", time, value);
    }

    @Test
    public void testDeserializationAsTimestamp03Milliseconds() throws Exception
    {
        ObjectReader r = READER
                .without(DeserializationFeature.READ_DATE_TIMESTAMPS_AS_NANOSECONDS);
        LocalDateTime value = r.readValue("[2013,8,21,9,22,0,57]");
        LocalDateTime time = LocalDateTime.of(2013, Month.AUGUST, 21, 9, 22, 0, 57000000);
        assertEquals("The value is not correct.", time, value);
    }

    @Test
    public void testDeserializationAsTimestamp04Nanoseconds() throws Exception
    {
        ObjectReader r = MAPPER.readerFor(LocalDateTime.class)
                .with(DeserializationFeature.READ_DATE_TIMESTAMPS_AS_NANOSECONDS);
        LocalDateTime value = r.readValue("[2005,11,5,22,31,5,829837]");
        LocalDateTime time = LocalDateTime.of(2005, Month.NOVEMBER, 5, 22, 31, 5, 829837);
        assertEquals("The value is not correct.", time, value);
    }

    @Test
    public void testDeserializationAsTimestamp04Milliseconds01() throws Exception
    {
        ObjectReader r = READER
                .without(DeserializationFeature.READ_DATE_TIMESTAMPS_AS_NANOSECONDS);
        LocalDateTime value = r.readValue("[2005,11,5,22,31,5,829837]");

        LocalDateTime time = LocalDateTime.of(2005, Month.NOVEMBER, 5, 22, 31, 5, 829837);
        assertEquals("The value is not correct.", time, value);
    }

    @Test
    public void testDeserializationAsTimestamp04Milliseconds02() throws Exception
    {
        ObjectReader r = READER
                .without(DeserializationFeature.READ_DATE_TIMESTAMPS_AS_NANOSECONDS);
        LocalDateTime value = r.readValue("[2005,11,5,22,31,5,829]");
        LocalDateTime time = LocalDateTime.of(2005, Month.NOVEMBER, 5, 22, 31, 5, 829000000);
        assertEquals("The value is not correct.", time, value);
    }

    /*
    /**********************************************************
    /* Tests for deserializing from textual representation
    /**********************************************************
     */
    
    @Test
    public void testDeserializationAsString01() throws Exception
    {
        LocalDateTime time = LocalDateTime.of(1986, Month.JANUARY, 17, 15, 43);
        LocalDateTime value = MAPPER.readValue('"' + time.toString() + '"', LocalDateTime.class);
        assertEquals("The value is not correct.", time, value);

        assertEquals("The value is not correct.",
                LocalDateTime.of(2000, Month.JANUARY, 1, 12, 0),
                READER.readValue(quote("2000-01-01T12:00")));
    }

    @Test
    public void testDeserializationAsString02() throws Exception
    {
        LocalDateTime time = LocalDateTime.of(2013, Month.AUGUST, 21, 9, 22, 57);
        LocalDateTime value = MAPPER.readValue('"' + time.toString() + '"', LocalDateTime.class);
        assertEquals("The value is not correct.", time, value);
    }

    @Test
    public void testDeserializationAsString03() throws Exception
    {
        LocalDateTime time = LocalDateTime.of(2005, Month.NOVEMBER, 5, 22, 31, 5, 829837);
        LocalDateTime value = MAPPER.readValue('"' + time.toString() + '"', LocalDateTime.class);
        assertEquals("The value is not correct.", time, value);
    }

    @Test
    public void testDeserializationAsString04() throws Exception
    {
        Instant instant = Instant.now();
        LocalDateTime value = MAPPER.readValue('"' + instant.toString() + '"', LocalDateTime.class);
        assertEquals("The value is not correct.", LocalDateTime.ofInstant(instant, ZoneOffset.UTC), value);
    }

    @Test
    public void testBadDeserializationAsString01() throws Throwable
    {
        try {
            READER.readValue(quote("notalocaldatetime"));
            fail("expected fail");
        } catch (InvalidFormatException e) {
            verifyException(e, "Cannot deserialize value of type");
            verifyException(e, "from String \"");
        }
    }

        /*
    /**********************************************************
    /* Tests for empty string handling
     */
    /**********************************************************
     */

    @Test
    public void testLenientDeserializeFromEmptyString() throws Exception {

        String key = "datetime";
        ObjectMapper mapper = newMapper();
        ObjectReader objectReader = mapper.readerFor(MAP_TYPE_REF);

        String dateValAsNullStr = null;
        String dateValAsEmptyStr = "";

        String valueFromNullStr = mapper.writeValueAsString(asMap(key, dateValAsNullStr));
        Map<String, LocalDateTime> actualMapFromNullStr = objectReader.readValue(valueFromNullStr);
        LocalDateTime actualDateFromNullStr = actualMapFromNullStr.get(key);
        assertNull(actualDateFromNullStr);

        String valueFromEmptyStr = mapper.writeValueAsString(asMap(key, dateValAsEmptyStr));
        Map<String, LocalDateTime> actualMapFromEmptyStr = objectReader.readValue(valueFromEmptyStr);
        LocalDateTime actualDateFromEmptyStr = actualMapFromEmptyStr.get(key);
        assertEquals("empty string failed to deserialize to null with lenient setting",actualDateFromNullStr, actualDateFromEmptyStr);
    }

    @Test( expected =  MismatchedInputException.class)
    public void testStrictDeserializFromEmptyString() throws Exception {

        final String key = "datetime";
        final ObjectMapper mapper = mapperBuilder()
                .withConfigOverride(LocalDateTime.class,
                        c -> c.setFormat(JsonFormat.Value.forLeniency(false))
                )
                .build();
        final ObjectReader objectReader = mapper.readerFor(MAP_TYPE_REF);
        final String dateValAsNullStr = null;

        // even with strict, null value should be deserialized without throwing an exception
        String valueFromNullStr = mapper.writeValueAsString(asMap(key, dateValAsNullStr));
        Map<String, LocalDateTime> actualMapFromNullStr = objectReader.readValue(valueFromNullStr);
        assertNull(actualMapFromNullStr.get(key));

        String dateValAsEmptyStr = "";
        // TODO: nothing stops us from writing an empty string, maybe there should be a check there too?
        String valueFromEmptyStr = mapper.writeValueAsString(asMap("date", dateValAsEmptyStr));
        // with strict, deserializing an empty string is not permitted
        objectReader.readValue(valueFromEmptyStr);
    }

    /*
    /**********************************************************
    /* Tests for alternate array handling
    /**********************************************************
     */

    @Test
    public void testDeserializationAsArrayDisabled() throws Throwable
    {
        try {
            READER.readValue("[\"2000-01-01T12:00\"]");
        } catch (MismatchedInputException e) {
            verifyException(e, "Unexpected token (VALUE_STRING) within Array");
        }
    }
    
    @Test
    public void testDeserializationAsEmptyArrayDisabled() throws Throwable
    {
        // works even without the feature enabled
        assertNull(READER.readValue("[]"));
    }

    @Test
    public void testDeserializationAsArrayEnabled() throws Throwable
    {
        LocalDateTime value = READER
                .with(DeserializationFeature.UNWRAP_SINGLE_VALUE_ARRAYS)
                .readValue("[\"2000-01-01T12:00\"]");
        assertEquals("The value is not correct.",
                LocalDateTime.of(2000, 1, 1, 12, 0, 0, 0), value);
    }
    
    @Test
    public void testDeserializationAsEmptyArrayEnabled() throws Throwable
    {
        LocalDateTime value = READER
               .with(DeserializationFeature.UNWRAP_SINGLE_VALUE_ARRAYS)
               .with(DeserializationFeature.ACCEPT_EMPTY_ARRAY_AS_NULL_OBJECT)
               .readValue("[]");
        assertNull(value);
    }

    /*
    /**********************************************************
    /* Tests for polymorphic handling
    /**********************************************************
     */
    
    @Test
    public void testDeserializationWithTypeInfo01() throws Exception
    {
        LocalDateTime time = LocalDateTime.of(2005, Month.NOVEMBER, 5, 22, 31, 5, 829837);
        final ObjectMapper m = newMapperBuilder()
                .addMixIn(Temporal.class, MockObjectConfiguration.class)
                .build();
        Temporal value = m.readerFor(Temporal.class)
                .with(DeserializationFeature.READ_DATE_TIMESTAMPS_AS_NANOSECONDS)
                .readValue(
                "[\"" + LocalDateTime.class.getName() + "\",[2005,11,5,22,31,5,829837]]");
        assertTrue("The value should be a LocalDateTime.", value instanceof LocalDateTime);
        assertEquals("The value is not correct.", time, value);
    }

    @Test
    public void testDeserializationWithTypeInfo02() throws Exception
    {
        LocalDateTime time = LocalDateTime.of(2005, Month.NOVEMBER, 5, 22, 31, 5, 422000000);

        final ObjectMapper m = newMapperBuilder()
                .addMixIn(Temporal.class, MockObjectConfiguration.class)
                .build();
        Temporal value = m.readerFor(Temporal.class)
                .without(DeserializationFeature.READ_DATE_TIMESTAMPS_AS_NANOSECONDS)
                .readValue(
                "[\"" + LocalDateTime.class.getName() + "\",[2005,11,5,22,31,5,422]]");
        assertTrue("The value should be a LocalDateTime.", value instanceof LocalDateTime);
        assertEquals("The value is not correct.", time, value);
    }

    @Test
    public void testDeserializationWithTypeInfo03() throws Exception
    {
        LocalDateTime time = LocalDateTime.of(2005, Month.NOVEMBER, 5, 22, 31, 5, 829837);
        final ObjectMapper m = newMapperBuilder().
                addMixIn(Temporal.class, MockObjectConfiguration.class)
                .build();
        Temporal value = m.readValue(
                "[\"" + LocalDateTime.class.getName() + "\",\"" + time.toString() + "\"]", Temporal.class
        );
        assertTrue("The value should be a LocalDateTime.", value instanceof LocalDateTime);
        assertEquals("The value is not correct.", time, value);
    }

    /*
    /**********************************************************
    /* Tests for `DeserialiazationProblemHandler` usage
    /**********************************************************
     */
    
    @Test
    public void testDateTimeExceptionIsHandled() throws Throwable
    {
        LocalDateTime now = LocalDateTime.now();
        DeserializationProblemHandler handler = new DeserializationProblemHandler() {
            @Override
            public Object handleWeirdStringValue(DeserializationContext ctxt, Class<?> targetType,
                   String valueToConvert, String failureMsg) throws IOException {
                if (LocalDateTime.class == targetType) {
                    if ("now".equals(valueToConvert)) {
                        return now;
                    }
                }
                return NOT_HANDLED;
            }
        };
        ObjectMapper handledMapper = mapperBuilder().addHandler(handler).build();
        assertEquals(now, handledMapper.readValue(quote("now"), LocalDateTime.class));
    }

    @Test
    public void testUnexpectedTokenIsHandled() throws Throwable
    {
        LocalDateTime now = LocalDateTime.now();
        DeserializationProblemHandler handler = new DeserializationProblemHandler() {
            @Override
            public Object handleUnexpectedToken(DeserializationContext ctxt, JavaType targetType,
                   JsonToken t, JsonParser p, String failureMsg) throws IOException {
                if (targetType.hasRawClass(LocalDateTime.class)) {
                    if (t.isBoolean()) {
                        return now;
                    }
                }
                return NOT_HANDLED;
            }
        };
        ObjectMapper handledMapper = mapperBuilder().addHandler(handler).build();
        assertEquals(now, handledMapper.readValue("true", LocalDateTime.class));
    }
    
    /*
    /**********************************************************
    /* Tests for specific reported issues
    /**********************************************************
     */

    // [datatype-jrs310#54]
    @Test
    public void testDeserializeToDate() throws Exception
    {
        ObjectMapper m = newMapperBuilder()
            .disable(SerializationFeature.WRITE_DATES_AS_TIMESTAMPS)
            .build();
        String localDateTimeJson = m.writeValueAsString(LocalDateTime.of(1999,10,12,13,45,5));
        assertEquals("\"1999-10-12T13:45:05\"", localDateTimeJson);
        Date date = m.readValue(localDateTimeJson,Date.class);
        assertNotNull(date);
        Calendar cal = Calendar.getInstance(TimeZone.getTimeZone("UTC"));
        cal.setTimeInMillis(date.getTime());
        assertEquals(1999, cal.get(Calendar.YEAR));
        assertEquals(12, cal.get(Calendar.DAY_OF_MONTH));
        assertEquals(13, cal.get(Calendar.HOUR_OF_DAY));
        assertEquals(45, cal.get(Calendar.MINUTE));
        assertEquals(5, cal.get(Calendar.SECOND));
    }

    // [modules-java8#47]: should indicate why timestamp won't work
    @Test
    public void testDeserilizeFromSimpleTimestamp() throws Exception
    {
        ObjectReader r = MAPPER.readerFor(LocalDateTime.class);
        LocalDateTime value;
        try {
            value = r.readValue("1235");
            fail("Should not succeed, instead got: "+value);
        } catch (MismatchedInputException e) {
            verifyException(e, "raw timestamp (1235) not allowed for `java.time.LocalDateTime`");
        }
    }

    /*
    /**********************************************************************
<<<<<<< HEAD
    /* Case-insensitive deserialization
    /**********************************************************************
     */
    
=======
    /* Case-insensitive tests
    /**********************************************************************
     */

>>>>>>> f14eee03
    // [modules-java8#80]: handle case-insensitive date/time
    @Test
    public void testDeserializationCaseInsensitiveEnabledOnValue() throws Throwable
    {
        ObjectMapper mapper = newMapperBuilder()
                .withConfigOverride(LocalDateTime.class, o -> JsonFormat.Value
                        .forPattern("dd-MMM-yyyy HH:mm")
                        .withFeature(Feature.ACCEPT_CASE_INSENSITIVE_VALUES))
                .build();
        ObjectReader reader = mapper.readerFor(LocalDateTime.class);
        String[] jsons = new String[] {"'01-Jan-2000 13:14'","'01-JAN-2000 13:14'", "'01-jan-2000 13:14'"};
        for(String json : jsons) {
            expectSuccess(reader, LocalDateTime.of(2000, Month.JANUARY, 1, 13, 14), json);
        }
    }

    @Test
    public void testDeserializationCaseInsensitiveEnabled() throws Throwable
    {
        ObjectMapper mapper = newMapperBuilder()
                .configure(MapperFeature.ACCEPT_CASE_INSENSITIVE_VALUES, true)
                .withConfigOverride(LocalDateTime.class, o -> JsonFormat.Value.forPattern("dd-MMM-yyyy HH:mm"))
                .build();
        ObjectReader reader = mapper.readerFor(LocalDateTime.class);
        String[] jsons = new String[] {"'01-Jan-2000 13:45'","'01-JAN-2000 13:45'", "'01-jan-2000 13:45'"};
        for(String json : jsons) {
            expectSuccess(reader, LocalDateTime.of(2000, Month.JANUARY, 1, 13, 45), json);
        }
    }

    @Test
    public void testDeserializationCaseInsensitiveDisabled() throws Throwable
    {
        ObjectMapper mapper = newMapperBuilder()
                .configure(MapperFeature.ACCEPT_CASE_INSENSITIVE_VALUES, false)
                .withConfigOverride(LocalDateTime.class, o -> JsonFormat.Value.forPattern("dd-MMM-yyyy HH:mm"))
                .build();
        ObjectReader reader = mapper.readerFor(LocalDateTime.class);
        expectSuccess(reader, LocalDateTime.of(2000, Month.JANUARY, 1, 13, 45), "'01-Jan-2000 13:45'");
    }

    @Test
    public void testDeserializationCaseInsensitiveDisabled_InvalidDate() throws Throwable
    {
        ObjectMapper mapper = newMapperBuilder()
                .configure(MapperFeature.ACCEPT_CASE_INSENSITIVE_VALUES, false)
                .withConfigOverride(LocalDateTime.class, o -> JsonFormat.Value.forPattern("dd-MMM-yyyy"))
                .build();
        ObjectReader reader = mapper.readerFor(LocalDateTime.class);
        String[] jsons = new String[] {"'01-JAN-2000'", "'01-jan-2000'"};
        for(String json : jsons) {
            expectFailure(reader, json);
        }
    }

    private void expectSuccess(ObjectReader reader, Object exp, String json) throws IOException {
        final LocalDateTime value = read(reader, json);
        notNull(value);
        expect(exp, value);
    }

    private void expectFailure(ObjectReader reader, String json) throws Throwable {
        try {
            read(reader, json);
            fail("expected DateTimeParseException");
        } catch (JsonProcessingException e) {
            if (e.getCause() == null) {
                throw e;
            }
            if (!(e.getCause() instanceof DateTimeParseException)) {
                throw e.getCause();
            }
        } catch (IOException e) {
            throw e;
        }
    }

    private LocalDateTime read(ObjectReader reader, final String json) throws IOException {
        return reader.readValue(aposToQuotes(json));
    }

    private void notNull(Object value) {
        assertNotNull("The value should not be null.", value);
    }

    private void expect(Object exp, Object value) {
        assertEquals("The value is not correct.", exp,  value);
    }
}<|MERGE_RESOLUTION|>--- conflicted
+++ resolved
@@ -412,17 +412,10 @@
 
     /*
     /**********************************************************************
-<<<<<<< HEAD
-    /* Case-insensitive deserialization
-    /**********************************************************************
-     */
-    
-=======
     /* Case-insensitive tests
     /**********************************************************************
      */
 
->>>>>>> f14eee03
     // [modules-java8#80]: handle case-insensitive date/time
     @Test
     public void testDeserializationCaseInsensitiveEnabledOnValue() throws Throwable
