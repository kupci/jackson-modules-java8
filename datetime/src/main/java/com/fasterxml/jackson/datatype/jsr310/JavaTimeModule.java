/*
 * Copyright 2013 FasterXML.com
 *
 * Licensed under the Apache License, Version 2.0 (the "License"); you may
 * not use this file except in compliance with the License. You may obtain
 * a copy of the License at
 *
 *     http://www.apache.org/licenses/LICENSE-2.0
 *
 * Unless required by applicable law or agreed to in writing, software
 * distributed under the License is distributed on an "AS IS" BASIS,
 * WITHOUT WARRANTIES OR CONDITIONS OF ANY KIND, either express or implied.
 * See the license for the specific language governing permissions and
 * limitations under the license.
 */

package com.fasterxml.jackson.datatype.jsr310;

import java.time.*;

import com.fasterxml.jackson.core.Version;
import com.fasterxml.jackson.databind.BeanDescription;
import com.fasterxml.jackson.databind.DeserializationConfig;
import com.fasterxml.jackson.databind.JavaType;
import com.fasterxml.jackson.databind.Module;
import com.fasterxml.jackson.databind.deser.ValueInstantiator;
import com.fasterxml.jackson.databind.deser.ValueInstantiators;
import com.fasterxml.jackson.databind.deser.std.StdValueInstantiator;
import com.fasterxml.jackson.databind.introspect.AnnotatedClass;
import com.fasterxml.jackson.databind.introspect.AnnotatedClassResolver;
import com.fasterxml.jackson.databind.introspect.AnnotatedMethod;
import com.fasterxml.jackson.databind.module.SimpleDeserializers;
import com.fasterxml.jackson.databind.module.SimpleKeyDeserializers;
import com.fasterxml.jackson.databind.module.SimpleSerializers;
import com.fasterxml.jackson.databind.ser.std.ToStringSerializer;
import com.fasterxml.jackson.datatype.jsr310.deser.DurationDeserializer;
import com.fasterxml.jackson.datatype.jsr310.deser.InstantDeserializer;
import com.fasterxml.jackson.datatype.jsr310.deser.JSR310StringParsableDeserializer;
import com.fasterxml.jackson.datatype.jsr310.deser.LocalDateDeserializer;
import com.fasterxml.jackson.datatype.jsr310.deser.LocalDateTimeDeserializer;
import com.fasterxml.jackson.datatype.jsr310.deser.LocalTimeDeserializer;
import com.fasterxml.jackson.datatype.jsr310.deser.MonthDayDeserializer;
import com.fasterxml.jackson.datatype.jsr310.deser.OffsetTimeDeserializer;
import com.fasterxml.jackson.datatype.jsr310.deser.YearDeserializer;
import com.fasterxml.jackson.datatype.jsr310.deser.YearMonthDeserializer;
import com.fasterxml.jackson.datatype.jsr310.deser.key.*;
import com.fasterxml.jackson.datatype.jsr310.ser.DurationSerializer;
import com.fasterxml.jackson.datatype.jsr310.ser.InstantSerializer;
import com.fasterxml.jackson.datatype.jsr310.ser.LocalDateSerializer;
import com.fasterxml.jackson.datatype.jsr310.ser.LocalDateTimeSerializer;
import com.fasterxml.jackson.datatype.jsr310.ser.LocalTimeSerializer;
import com.fasterxml.jackson.datatype.jsr310.ser.MonthDaySerializer;
import com.fasterxml.jackson.datatype.jsr310.ser.OffsetDateTimeSerializer;
import com.fasterxml.jackson.datatype.jsr310.ser.OffsetTimeSerializer;
import com.fasterxml.jackson.datatype.jsr310.ser.YearMonthSerializer;
import com.fasterxml.jackson.datatype.jsr310.ser.YearSerializer;
import com.fasterxml.jackson.datatype.jsr310.ser.ZoneIdSerializer;
import com.fasterxml.jackson.datatype.jsr310.ser.ZonedDateTimeSerializer;
import com.fasterxml.jackson.datatype.jsr310.ser.key.ZonedDateTimeKeySerializer;

/**
 * Class that registers capability of serializing {@code java.time} objects with the Jackson core.
 *
 * <pre>
 * ObjectMapper mapper = new ObjectMapper();
 * mapper.registerModule(new JavaTimeModule());
 * </pre>
 *<p>
 * Most {@code java.time} types are serialized as numbers (integers or decimals as appropriate) if the
 * {@link com.fasterxml.jackson.databind.SerializationFeature#WRITE_DATES_AS_TIMESTAMPS} feature is enabled
 * (or, for {@link Duration}, {@link com.fasterxml.jackson.databind.SerializationFeature#WRITE_DURATIONS_AS_TIMESTAMPS}),
 * and otherwise are serialized in standard
 * <a href="http://en.wikipedia.org/wiki/ISO_8601" target="_blank">ISO-8601</a> string representation.
 * ISO-8601 specifies formats for representing offset dates and times, zoned dates and times,
 * local dates and times, periods, durations, zones, and more. All {@code java.time} types
 * have built-in translation to and from ISO-8601 formats.
 * <p>
 * Granularity of timestamps is controlled through the companion features
 * {@link com.fasterxml.jackson.databind.SerializationFeature#WRITE_DATE_TIMESTAMPS_AS_NANOSECONDS} and
 * {@link com.fasterxml.jackson.databind.DeserializationFeature#READ_DATE_TIMESTAMPS_AS_NANOSECONDS}. For serialization, timestamps are
 * written as fractional numbers (decimals), where the number is seconds and the decimal is fractional seconds, if
 * {@code WRITE_DATE_TIMESTAMPS_AS_NANOSECONDS} is enabled (it is by default), with resolution as fine as nanoseconds depending on the
 * underlying JDK implementation. If {@code WRITE_DATE_TIMESTAMPS_AS_NANOSECONDS} is disabled, timestamps are written as a whole number of
 * milliseconds. At deserialization time, decimal numbers are always read as fractional second timestamps with up-to-nanosecond resolution,
 * since the meaning of the decimal is unambiguous. The more ambiguous integer types are read as fractional seconds without a decimal point
 * if {@code READ_DATE_TIMESTAMPS_AS_NANOSECONDS} is enabled (it is by default), and otherwise they are read as milliseconds.
 * <p>
 * Some exceptions to this standard serialization/deserialization rule:
 * <ul>
 * <li>{@link Period}, which always results in an ISO-8601 format because Periods must be represented in years, months, and/or days.</li>
 * <li>{@link Year}, which only contains a year and cannot be represented with a timestamp.</li>
 * <li>{@link YearMonth}, which only contains a year and a month and cannot be represented with a timestamp.</li>
 * <li>{@link MonthDay}, which only contains a month and a day and cannot be represented with a timestamp.</li>
 * <li>{@link ZoneId} and {@link ZoneOffset}, which do not actually store dates and times but are supported with this module nonetheless.</li>
 * <li>{@link LocalDate}, {@link LocalTime}, {@link LocalDateTime}, and {@link OffsetTime}, which cannot portably be converted to timestamps
 * and are instead represented as arrays when WRITE_DATES_AS_TIMESTAMPS is enabled.</li>
 * </ul>
 *
 * @author Nick Williams
 * @author Zoltan Kiss
 *
 * @since 2.6
 */
public final class JavaTimeModule
    extends Module
    implements java.io.Serializable
{
    private static final long serialVersionUID = 1L;

    @Override
    public String getModuleName() {
        return getClass().getName();
    }

    @Override
    public Version version() {
        return PackageVersion.VERSION;
    }

    public JavaTimeModule() { }

    @Override
    public void setupModule(SetupContext context) {
        context.addDeserializers(new SimpleDeserializers()
            // // Instant variants:
            .addDeserializer(Instant.class, InstantDeserializer.INSTANT)
            .addDeserializer(OffsetDateTime.class, InstantDeserializer.OFFSET_DATE_TIME)
            .addDeserializer(ZonedDateTime.class, InstantDeserializer.ZONED_DATE_TIME)
    
            // // Other deserializers
            .addDeserializer(Duration.class, DurationDeserializer.INSTANCE)
            .addDeserializer(LocalDateTime.class, LocalDateTimeDeserializer.INSTANCE)
            .addDeserializer(LocalDate.class, LocalDateDeserializer.INSTANCE)
            .addDeserializer(LocalTime.class, LocalTimeDeserializer.INSTANCE)
            .addDeserializer(MonthDay.class, MonthDayDeserializer.INSTANCE)
            .addDeserializer(OffsetTime.class, OffsetTimeDeserializer.INSTANCE)
            .addDeserializer(Period.class, JSR310StringParsableDeserializer.PERIOD)
            .addDeserializer(Year.class, YearDeserializer.INSTANCE)
            .addDeserializer(YearMonth.class, YearMonthDeserializer.INSTANCE)
            .addDeserializer(ZoneId.class, JSR310StringParsableDeserializer.ZONE_ID)
            .addDeserializer(ZoneOffset.class, JSR310StringParsableDeserializer.ZONE_OFFSET)
        );
        
<<<<<<< HEAD
        // then serializers:
        context.addSerializers(new SimpleSerializers()
            .addSerializer(Duration.class, DurationSerializer.INSTANCE)
            .addSerializer(Instant.class, InstantSerializer.INSTANCE)
            .addSerializer(LocalDateTime.class, LocalDateTimeSerializer.INSTANCE)
            .addSerializer(LocalDate.class, LocalDateSerializer.INSTANCE)
            .addSerializer(LocalTime.class, LocalTimeSerializer.INSTANCE)
            .addSerializer(MonthDay.class, MonthDaySerializer.INSTANCE)
            .addSerializer(OffsetDateTime.class, OffsetDateTimeSerializer.INSTANCE)
            .addSerializer(OffsetTime.class, OffsetTimeSerializer.INSTANCE)
            .addSerializer(Period.class, new ToStringSerializer(Period.class))
            .addSerializer(Year.class, YearSerializer.INSTANCE)
            .addSerializer(YearMonth.class, YearMonthSerializer.INSTANCE)

            .addSerializer(ZonedDateTime.class, ZonedDateTimeSerializer.INSTANCE)

            // note: actual concrete type is `ZoneRegion`, but that's not visible:
            .addSerializer(ZoneId.class, new ToStringSerializer(ZoneId.class))
    
            .addSerializer(ZoneOffset.class, new ToStringSerializer(ZoneOffset.class))
        );
=======
        // since 2.11: need to override Type Id handling
        // (actual concrete type is `ZoneRegion`, but that's not visible)
        addSerializer(ZoneId.class, new ZoneIdSerializer());
        addSerializer(ZoneOffset.class, new ToStringSerializer(ZoneOffset.class));
>>>>>>> a0aa90f0

        // key serializers
        context.addKeySerializers(new SimpleSerializers()
                .addSerializer(ZonedDateTime.class, ZonedDateTimeKeySerializer.INSTANCE)
        );

        // key deserializers
        context.addKeyDeserializers(new SimpleKeyDeserializers()
            .addDeserializer(Duration.class, DurationKeyDeserializer.INSTANCE)
            .addDeserializer(Instant.class, InstantKeyDeserializer.INSTANCE)
            .addDeserializer(LocalDateTime.class, LocalDateTimeKeyDeserializer.INSTANCE)
            .addDeserializer(LocalDate.class, LocalDateKeyDeserializer.INSTANCE)
            .addDeserializer(LocalTime.class, LocalTimeKeyDeserializer.INSTANCE)
            .addDeserializer(MonthDay.class, MonthDayKeyDeserializer.INSTANCE)
            .addDeserializer(OffsetDateTime.class, OffsetDateTimeKeyDeserializer.INSTANCE)
            .addDeserializer(OffsetTime.class, OffsetTimeKeyDeserializer.INSTANCE)
            .addDeserializer(Period.class, PeriodKeyDeserializer.INSTANCE)
            .addDeserializer(Year.class, YearKeyDeserializer.INSTANCE)
            .addDeserializer(YearMonth.class, YearMonthKeyDeserializer.INSTANCE)
            .addDeserializer(ZonedDateTime.class, ZonedDateTimeKeyDeserializer.INSTANCE)
            .addDeserializer(ZoneId.class, ZoneIdKeyDeserializer.INSTANCE)
            .addDeserializer(ZoneOffset.class, ZoneOffsetKeyDeserializer.INSTANCE)
        );

        context.addValueInstantiators(new ValueInstantiators.Base() {
            @Override
            public ValueInstantiator findValueInstantiator(DeserializationConfig config,
                    BeanDescription beanDesc, ValueInstantiator defaultInstantiator)
            {
                JavaType type = beanDesc.getType();
                Class<?> raw = type.getRawClass();

                // 15-May-2015, tatu: In theory not safe, but in practice we do need to do "fuzzy" matching
                // because we will (for now) be getting a subtype, but in future may want to downgrade
                // to the common base type. Even more, serializer may purposefully force use of base type.
                // So... in practice it really should always work, in the end. :)
                if (ZoneId.class.isAssignableFrom(raw)) {
                    // let's assume we should be getting "empty" StdValueInstantiator here:
                    if (defaultInstantiator instanceof StdValueInstantiator) {
                        StdValueInstantiator inst = (StdValueInstantiator) defaultInstantiator;
                        // one further complication: we need ZoneId info, not sub-class
                        AnnotatedClass ac;
                        if (raw == ZoneId.class) {
                            ac = beanDesc.getClassInfo();
                        } else {
                            // we don't need Annotations, so constructing directly is fine here
                            // even if it's not generally recommended
                            ac = AnnotatedClassResolver.resolve(config,
                                    config.constructType(ZoneId.class), config);
                        }
                        if (!inst.canCreateFromString()) {
                            AnnotatedMethod factory = _findFactory(ac, "of", String.class);
                            if (factory != null) {
                                inst.configureFromStringCreator(factory);
                            }
                            // otherwise... should we indicate an error?
                        }
                        // return ZoneIdInstantiator.construct(config, beanDesc, defaultInstantiator);
                    }
                }
                return defaultInstantiator;
            }
        });
    }

    protected AnnotatedMethod _findFactory(AnnotatedClass cls, String name, Class<?>... argTypes)
    {
        final int argCount = argTypes.length;
        for (AnnotatedMethod method : cls.getFactoryMethods()) {
            if (!name.equals(method.getName())
                    || (method.getParameterCount() != argCount)) {
                continue;
            }
            for (int i = 0; i < argCount; ++i) {
                Class<?> argType = method.getParameter(i).getRawType();
                if (!argType.isAssignableFrom(argTypes[i])) {
                    continue;
                }
            }
            return method;
        }
        return null;
    }
}<|MERGE_RESOLUTION|>--- conflicted
+++ resolved
@@ -140,8 +140,7 @@
             .addDeserializer(ZoneId.class, JSR310StringParsableDeserializer.ZONE_ID)
             .addDeserializer(ZoneOffset.class, JSR310StringParsableDeserializer.ZONE_OFFSET)
         );
-        
-<<<<<<< HEAD
+
         // then serializers:
         context.addSerializers(new SimpleSerializers()
             .addSerializer(Duration.class, DurationSerializer.INSTANCE)
@@ -158,17 +157,12 @@
 
             .addSerializer(ZonedDateTime.class, ZonedDateTimeSerializer.INSTANCE)
 
-            // note: actual concrete type is `ZoneRegion`, but that's not visible:
-            .addSerializer(ZoneId.class, new ToStringSerializer(ZoneId.class))
-    
+            // Need to override Type Id handling
+            // (actual concrete type is `ZoneRegion`, but that's not visible)
+            .addSerializer(ZoneId.class, new ZoneIdSerializer())
+
             .addSerializer(ZoneOffset.class, new ToStringSerializer(ZoneOffset.class))
         );
-=======
-        // since 2.11: need to override Type Id handling
-        // (actual concrete type is `ZoneRegion`, but that's not visible)
-        addSerializer(ZoneId.class, new ZoneIdSerializer());
-        addSerializer(ZoneOffset.class, new ToStringSerializer(ZoneOffset.class));
->>>>>>> a0aa90f0
 
         // key serializers
         context.addKeySerializers(new SimpleSerializers()
