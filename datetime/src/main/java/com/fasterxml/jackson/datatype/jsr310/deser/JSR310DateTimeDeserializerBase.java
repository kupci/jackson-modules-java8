--- conflicted
+++ resolved
@@ -33,7 +33,7 @@
      * and has to be explicitly change to force strict handling: this is to keep backwards
      * compatibility with earlier versions.
      */
-    protected final boolean _isLenient;
+//    protected final boolean _isLenient;
 
     /**
      * Setting that indicates the {@Link JsonFormat.Shape} specified for this deserializer
@@ -43,47 +43,36 @@
      * NUMBER_INT, and the deserializer was not specified with the leniency setting of true,
      * then an exception will be thrown.
      * @see [jackson-modules-java8#58] for more info
-     *
-     * @since 2.11
      */
     protected final Shape _shape;
 
     protected JSR310DateTimeDeserializerBase(Class<T> supportedType, DateTimeFormatter f) {
         super(supportedType);
         _formatter = f;
-        _isLenient = true;
+//        _isLenient = true;
         _shape = null;
     }
 
-<<<<<<< HEAD
-=======
-    /**
-     * @since 2.11
-     */
     public JSR310DateTimeDeserializerBase(Class<T> supportedType, DateTimeFormatter f, Boolean leniency) {
-        super(supportedType);
+        super(supportedType, leniency);
         _formatter = f;
-        _isLenient = !Boolean.FALSE.equals(leniency);
+//        _isLenient = !Boolean.FALSE.equals(leniency);
         _shape = null;
     }
 
-    /**
-     * @since 2.10
-     */
->>>>>>> f81820d7
     protected JSR310DateTimeDeserializerBase(JSR310DateTimeDeserializerBase<T> base,
             DateTimeFormatter f) {
         super(base);
         _formatter = f;
-        _isLenient = base._isLenient;
+//        _isLenient = base._isLenient;
         _shape = base._shape;
     }
 
     protected JSR310DateTimeDeserializerBase(JSR310DateTimeDeserializerBase<T> base,
             Boolean leniency) {
-        super(base);
+        super(base, leniency);
         _formatter = base._formatter;
-        _isLenient = !Boolean.FALSE.equals(leniency);
+//        _isLenient = !Boolean.FALSE.equals(leniency);
         _shape = base._shape;
     }
 
@@ -95,7 +84,7 @@
         super(base);
         _formatter = base._formatter;
         _shape = shape;
-        _isLenient = base._isLenient;
+//        _isLenient = base._isLenient;
     }
 
     protected abstract JSR310DateTimeDeserializerBase<T> withDateFormat(DateTimeFormatter dtf);
