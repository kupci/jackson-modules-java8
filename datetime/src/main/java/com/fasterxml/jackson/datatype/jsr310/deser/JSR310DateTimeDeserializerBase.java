--- conflicted
+++ resolved
@@ -13,11 +13,7 @@
 import com.fasterxml.jackson.databind.DeserializationContext;
 import com.fasterxml.jackson.databind.JsonDeserializer;
 import com.fasterxml.jackson.databind.JsonMappingException;
-<<<<<<< HEAD
-=======
 import com.fasterxml.jackson.databind.MapperFeature;
-import com.fasterxml.jackson.databind.deser.ContextualDeserializer;
->>>>>>> 25122101
 import com.fasterxml.jackson.databind.util.ClassUtil;
 
 public abstract class JSR310DateTimeDeserializerBase<T>
@@ -35,8 +31,6 @@
      * Note that global default setting is for leniency to be enabled, for Jackson 2.x,
      * and has to be explicitly change to force strict handling: this is to keep backwards
      * compatibility with earlier versions.
-     *
-     * @since 2.10
      */
     protected final boolean _isLenient;
 
@@ -46,19 +40,13 @@
         _isLenient = true;
     }
 
-    /**
-     * @since 2.10
-     */
     protected JSR310DateTimeDeserializerBase(JSR310DateTimeDeserializerBase<T> base,
             DateTimeFormatter f) {
         super(base);
         _formatter = f;
         _isLenient = base._isLenient;
     }
-    
-    /**
-     * @since 2.10
-     */
+
     protected JSR310DateTimeDeserializerBase(JSR310DateTimeDeserializerBase<T> base,
             Boolean leniency) {
         super(base);
@@ -67,10 +55,6 @@
     }
 
     protected abstract JSR310DateTimeDeserializerBase<T> withDateFormat(DateTimeFormatter dtf);
-
-    /**
-     * @since 2.10
-     */
     protected abstract JSR310DateTimeDeserializerBase<T> withLeniency(Boolean leniency);
 
     @Override
