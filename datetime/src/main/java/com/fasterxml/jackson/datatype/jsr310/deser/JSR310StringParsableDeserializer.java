--- conflicted
+++ resolved
@@ -60,17 +60,10 @@
     protected final int _typeSelector;
 
     @SuppressWarnings("unchecked")
-<<<<<<< HEAD
-    protected JSR310StringParsableDeserializer(Class<?> supportedType, int type)
-    {
-        super((Class<Object>)supportedType);
-        _typeSelector = type;
-=======
     protected JSR310StringParsableDeserializer(Class<?> supportedType, int typeSelector)
     {
         super((Class<Object>)supportedType);
         _typeSelector = typeSelector;
->>>>>>> e93ab342
     }
 
     /**
