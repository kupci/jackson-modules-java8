/*
 * Copyright 2013 FasterXML.com
 *
 * Licensed under the Apache License, Version 2.0 (the "License"); you may
 * not use this file except in compliance with the License. You may obtain
 * a copy of the License at
 *
 *     http://www.apache.org/licenses/LICENSE-2.0
 *
 * Unless required by applicable law or agreed to in writing, software
 * distributed under the License is distributed on an "AS IS" BASIS,
 * WITHOUT WARRANTIES OR CONDITIONS OF ANY KIND, either express or implied.
 * See the license for the specific language governing permissions and
 * limitations under the license.
 */

package com.fasterxml.jackson.datatype.jsr310.deser;

import java.io.IOException;
import java.time.DateTimeException;
import java.time.format.DateTimeFormatter;
import java.util.Arrays;

import com.fasterxml.jackson.core.JsonParser;
import com.fasterxml.jackson.core.JsonToken;

import com.fasterxml.jackson.databind.*;
import com.fasterxml.jackson.databind.deser.std.StdScalarDeserializer;
import com.fasterxml.jackson.databind.jsontype.TypeDeserializer;
import com.fasterxml.jackson.databind.util.ClassUtil;

/**
 * Base class that indicates that all JSR310 datatypes are deserialized from scalar JSON types.
 *
 * @author Nick Williams
 * @since 2.2
 */
abstract class JSR310DeserializerBase<T> extends StdScalarDeserializer<T>
{
<<<<<<< HEAD
=======
    private static final long serialVersionUID = 1L;

    /**
     * Flag that indicates what leniency setting is enabled for this deserializer (either
     * due {@link JsonFormat} annotation on property or class, or due to per-type
     * "config override", or from global settings): leniency/strictness has effect
     * on accepting some non-default input value representations (such as integer values
     * for dates).
     *<p>
     * Note that global default setting is for leniency to be enabled, for Jackson 2.x,
     * and has to be explicitly change to force strict handling: this is to keep backwards
     * compatibility with earlier versions.
     *
     * @since 2.11
     */
    protected final boolean _isLenient;

    /**
     * @since 2.11
     */
>>>>>>> f81820d7
    protected JSR310DeserializerBase(Class<T> supportedType) {
        super(supportedType);
        _isLenient = true;
    }

    protected JSR310DeserializerBase(Class<T> supportedType,
                                     Boolean leniency) {
        super(supportedType);
        _isLenient = !Boolean.FALSE.equals(leniency);
    }

    protected JSR310DeserializerBase(JSR310DeserializerBase<T> base) {
        super(base);
        _isLenient = true;
    }

    protected JSR310DeserializerBase(JSR310DeserializerBase<T> base, Boolean leniency) {
        super(base);
        _isLenient = !Boolean.FALSE.equals(leniency);
    }

<<<<<<< HEAD
    protected JSR310DeserializerBase(JSR310DeserializerBase<?> base) {
        super(base);
=======
    /**
     * @since 2.11
     */
    protected abstract JSR310DeserializerBase<T> withLeniency(Boolean leniency);

    /**
     * @return {@code true} if lenient handling is enabled; {code false} if not (strict mode)
     *
     * @since 2.11
     */
    protected boolean isLenient() {
        return _isLenient;
>>>>>>> f81820d7
    }
    
    @Override
    public Object deserializeWithType(JsonParser parser, DeserializationContext context,
            TypeDeserializer typeDeserializer)
        throws IOException
    {
        return typeDeserializer.deserializeTypedFromAny(parser, context);
    }

    protected <BOGUS> BOGUS _reportWrongToken(DeserializationContext context,
            JsonToken exp, String unit) throws IOException
    {
        context.reportWrongTokenException((JsonDeserializer<?>)this, exp,
                "Expected %s for '%s' of %s value",
                        exp.name(), unit, ClassUtil.getClassDescription(handledType()));
        return null;
    }

    protected <BOGUS> BOGUS _reportWrongToken(JsonParser parser, DeserializationContext context,
            JsonToken... expTypes) throws IOException
    {
        // 20-Apr-2016, tatu: No multiple-expected-types handler yet, construct message here
        return context.reportInputMismatch(handledType(),
                "Unexpected token (%s), expected one of %s for %s value",
                parser.currentToken(),
                Arrays.asList(expTypes).toString(),
                ClassUtil.getClassDescription(handledType()));
    }

    @SuppressWarnings("unchecked")
    protected <R> R _handleDateTimeException(DeserializationContext context,
              DateTimeException e0, String value) throws JsonMappingException
    {
        try {
            return (R) context.handleWeirdStringValue(handledType(), value,
                    "Failed to deserialize %s: (%s) %s",
                    ClassUtil.getClassDescription(handledType()), e0.getClass().getName(), e0.getMessage());
        } catch (JsonMappingException e) {
            e.initCause(e0);
            throw e;
        } catch (IOException e) {
            if (null == e.getCause()) {
                e.initCause(e0);
            }
            throw JsonMappingException.fromUnexpectedIOE(e);
        }
    }

    // @since 3.0
    @SuppressWarnings("unchecked")
    protected <R> R _handleDateTimeFormatException(DeserializationContext context,
              DateTimeException e0, DateTimeFormatter format, String value) throws JsonMappingException
    {
        final String formatterDesc = (format == null) ? "[default format]" : format.toString();
        try {
            return (R) context.handleWeirdStringValue(handledType(), value,
                    "Failed to deserialize %s (with format '%s'): (%s) %s",
                    ClassUtil.getClassDescription(handledType()),
                    formatterDesc, e0.getClass().getName(), e0.getMessage());
        } catch (JsonMappingException e) {
            e.initCause(e0);
            throw e;
        } catch (IOException e) {
            if (null == e.getCause()) {
                e.initCause(e0);
            }
            throw JsonMappingException.fromUnexpectedIOE(e);
        }
    }
    
    @SuppressWarnings("unchecked")
    protected <R> R _handleUnexpectedToken(DeserializationContext ctxt,
              JsonParser parser, String message, Object... args) throws JsonMappingException {
        try {
            return (R) ctxt.handleUnexpectedToken(getValueType(ctxt), parser.currentToken(),
                    parser, message, args);
        } catch (JsonMappingException e) {
            throw e;
        } catch (IOException e) {
            throw JsonMappingException.fromUnexpectedIOE(e);
        }
    }

    protected <R> R _handleUnexpectedToken(DeserializationContext context,
              JsonParser parser, JsonToken... expTypes) throws JsonMappingException {
        return _handleUnexpectedToken(context, parser,
                "Unexpected token (%s), expected one of %s for %s value",
                parser.currentToken(),
                Arrays.asList(expTypes),
                ClassUtil.getClassDescription(handledType()));
    }

    @SuppressWarnings("unchecked")
    protected T _failForNotLenient(JsonParser p, DeserializationContext ctxt,
                                   JsonToken expToken) throws IOException
    {
        return (T) ctxt.handleUnexpectedToken(handledType(), expToken, p,
                "Cannot deserialize instance of %s out of %s token: not allowed because 'strict' mode set for property or type (enable 'lenient' handling to allow)",
                ClassUtil.nameOf(handledType()), p.currentToken());
    }

    /**
     * Helper method used to peel off spurious wrappings of DateTimeException
     *
     * @param e DateTimeException to peel
     *
     * @return DateTimeException that does not have another DateTimeException as its cause.
     */
    protected DateTimeException _peelDTE(DateTimeException e) {
        while (true) {
            Throwable t = e.getCause();
            if (t != null && t instanceof DateTimeException) {
                e = (DateTimeException) t;
                continue;
            }
            break;
        }
        return e;
    }
}<|MERGE_RESOLUTION|>--- conflicted
+++ resolved
@@ -37,10 +37,6 @@
  */
 abstract class JSR310DeserializerBase<T> extends StdScalarDeserializer<T>
 {
-<<<<<<< HEAD
-=======
-    private static final long serialVersionUID = 1L;
-
     /**
      * Flag that indicates what leniency setting is enabled for this deserializer (either
      * due {@link JsonFormat} annotation on property or class, or due to per-type
@@ -56,10 +52,6 @@
      */
     protected final boolean _isLenient;
 
-    /**
-     * @since 2.11
-     */
->>>>>>> f81820d7
     protected JSR310DeserializerBase(Class<T> supportedType) {
         super(supportedType);
         _isLenient = true;
@@ -73,7 +65,7 @@
 
     protected JSR310DeserializerBase(JSR310DeserializerBase<T> base) {
         super(base);
-        _isLenient = true;
+        _isLenient = base._isLenient;
     }
 
     protected JSR310DeserializerBase(JSR310DeserializerBase<T> base, Boolean leniency) {
@@ -81,23 +73,13 @@
         _isLenient = !Boolean.FALSE.equals(leniency);
     }
 
-<<<<<<< HEAD
-    protected JSR310DeserializerBase(JSR310DeserializerBase<?> base) {
-        super(base);
-=======
-    /**
-     * @since 2.11
-     */
     protected abstract JSR310DeserializerBase<T> withLeniency(Boolean leniency);
 
     /**
      * @return {@code true} if lenient handling is enabled; {code false} if not (strict mode)
-     *
-     * @since 2.11
      */
     protected boolean isLenient() {
         return _isLenient;
->>>>>>> f81820d7
     }
     
     @Override
@@ -195,11 +177,16 @@
     protected T _failForNotLenient(JsonParser p, DeserializationContext ctxt,
                                    JsonToken expToken) throws IOException
     {
-        return (T) ctxt.handleUnexpectedToken(handledType(), expToken, p,
+        return (T) ctxt.handleUnexpectedToken(getValueType(ctxt), expToken, p,
                 "Cannot deserialize instance of %s out of %s token: not allowed because 'strict' mode set for property or type (enable 'lenient' handling to allow)",
                 ClassUtil.nameOf(handledType()), p.currentToken());
     }
 
+    /*
+    public Object handleUnexpectedToken(Class<?> instClass, JsonToken t,
+            JsonParser p, String msg, Object... msgArgs)
+     */
+    
     /**
      * Helper method used to peel off spurious wrappings of DateTimeException
      *
