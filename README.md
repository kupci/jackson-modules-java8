--- conflicted
+++ resolved
@@ -20,13 +20,10 @@
 all of which are built from this repository, and accessed and used as separate Jackson modules
 (with separate Maven artifacts).
 
-<<<<<<< HEAD
-Jackson 3.x changes things as it requires Java 8 to work and can thereby directly supported features.
-=======
 ### Jackson 3.0
 
 Jackson 3.0 changes things as it requires Java 8 to work and can thereby directly supported features.
->>>>>>> 81514c96
+
 Because of this `parameter-names` and `datatypes` modules are merged into `jackson-databind`
 and need not be registered; `datetime` module (`JavaTimeModule`) remains separate module due to its size
 and configurability options.
@@ -75,22 +72,19 @@
 This is done by code like:
 
 ```java
-// Up to Jackson 2.9
+// Up to Jackson 2.9: (but not with 3.0)
 ObjectMapper mapper = new ObjectMapper()
    .registerModule(new ParameterNamesModule())
    .registerModule(new Jdk8Module())
    .registerModule(new JavaTimeModule()); // new module, NOT JSR310Module
-<<<<<<< HEAD
-=======
 
-// or with 2.10 and above, alternatively
+// with 3.0 (or with 2.10 as alternative)
 ObjectMapper mapper = JsonMapper.builder() // or different mapper for other format
    .registerModule(new ParameterNamesModule())
    .registerModule(new Jdk8Module())
    .registerModule(new JavaTimeModule())
    // and possibly other configuration, modules, then:
    .build();
->>>>>>> 81514c96
 ```
 
 Alternatively, you can also auto-discover these modules with:
